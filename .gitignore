#basic visual studio directories
_UpgradeReport_Files/
[Dd]ebug*/
[Rr]elease*/
!ReleaseNotesGenerator
ipch/
_ReSharper*/
TestResults/

*.sdf
*.opensdf
*.ipch

*/obj
Plugins/*/obj
Plugins/*/bin
Plugins/*/*/obj
Plugins/*/*/bin

#ignore output mild compiler
GitExtensionsShellEx/Generated/

#ignore some unwanted files
*.ncb
*.suo
*.csproj.user
*.orig
*.msi
*.user
*.aps
*.bak
*.[Cc]ache
Thumbs.db
GitPlugin/bin/*
GitPlugin/Properties/Resources.resources
*.pidb
*.resources
*.userprefs
*.dotCover
*.ncrunchproject
*.ncrunchsolution
test-results/*
GitCommandsTests/test-results/*
/!runTests.bat
GitExtensionsMono.sln.VisualState.xml
TestResult.xml
libgit2sharp
Setup/GitExtensions/
Setup/GitExtensions*Mono.zip
Setup/tools/tx.exe
Bin/Git*.exe

# Backup & report files from converting an old project file to a newer
# Visual Studio version. Backup files are not needed, because we have git ;-)
_UpgradeReport_Files/
Backup*/
UpgradeLog*.XML
UpgradeLog*.htm*

#nuget
packages/
GitExtensions.*.sln.VisualState.xml
GitExtensions.settings.backup
<<<<<<< HEAD
/Bin/Git-[[:digit:]]*.exe
/Bin/Kdiff*
=======
Bin/KDiff3*.exe
>>>>>>> 6dbe9d4b
<|MERGE_RESOLUTION|>--- conflicted
+++ resolved
@@ -48,7 +48,8 @@
 Setup/GitExtensions/
 Setup/GitExtensions*Mono.zip
 Setup/tools/tx.exe
-Bin/Git*.exe
+/Bin/Git*.exe
+/Bin/KDiff3*.exe
 
 # Backup & report files from converting an old project file to a newer
 # Visual Studio version. Backup files are not needed, because we have git ;-)
@@ -60,10 +61,4 @@
 #nuget
 packages/
 GitExtensions.*.sln.VisualState.xml
-GitExtensions.settings.backup
-<<<<<<< HEAD
-/Bin/Git-[[:digit:]]*.exe
-/Bin/Kdiff*
-=======
-Bin/KDiff3*.exe
->>>>>>> 6dbe9d4b
+GitExtensions.settings.backup