--- conflicted
+++ resolved
@@ -185,8 +185,6 @@
 
             var configSection = FindConfigSection(configSectionName);
             return configSection != null && configSection.GetValue(keyName) != string.Empty;
-<<<<<<< HEAD
-=======
         }
 
         public bool HasConfigSection(string configSectionName)
@@ -196,7 +194,6 @@
                 return true;
             else
                 return false;
->>>>>>> 0f06a431
         }
 
         private string GetStringValue(string setting)
