--- conflicted
+++ resolved
@@ -971,11 +971,7 @@
                 /* Committer Date */ "%ct%n";
             const string messageFormat = "%e%n%B%nNotes:%n%-N";
             string cmd = "log -n1 --format=format:" + formatString + (shortFormat ? "%e%n%s" : messageFormat) + " " + commit;
-<<<<<<< HEAD
-            var revInfo = RunCacheableCmd(AppSettings.GitCommand, cmd);
-=======
-            var revInfo = RunCachableCmd(Settings.GitCommand, cmd, LosslessEncoding);
->>>>>>> 7de6b75a
+            var revInfo = RunCacheableCmd(AppSettings.GitCommand, cmd, LosslessEncoding);
             string[] lines = revInfo.Split('\n');
             var revision = new GitRevision(this, lines[0])
             {
