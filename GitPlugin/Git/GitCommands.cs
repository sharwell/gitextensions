--- conflicted
+++ resolved
@@ -9,27 +9,6 @@
 {
     public static class GitCommands
     {
-<<<<<<< HEAD
-        private static ProcessStartInfo CreateStartInfo(string command, string arguments, string workingDir, Encoding encoding = null)
-        {
-            return new ProcessStartInfo
-            {
-                UseShellExecute = false,
-                ErrorDialog = false,
-                CreateNoWindow = true,
-                RedirectStandardInput = true,
-                RedirectStandardOutput = true,
-                RedirectStandardError = true,
-                StandardOutputEncoding = encoding,
-                StandardErrorEncoding = encoding,
-                FileName = command,
-                Arguments = arguments,
-                WorkingDirectory = workingDir
-            };
-        }
-
-        public static Process RunGitEx(string command, string filename)
-=======
         private static string GetRegistryValue(RegistryKey root, string subkey, string key)
         {
             try
@@ -65,8 +44,25 @@
             return result;
         }
 
-        public static void RunGitEx(string command, string filename)
->>>>>>> b727dc94
+        private static ProcessStartInfo CreateStartInfo(string command, string arguments, string workingDir, Encoding encoding = null)
+        {
+            return new ProcessStartInfo
+            {
+                UseShellExecute = false,
+                ErrorDialog = false,
+                CreateNoWindow = true,
+                RedirectStandardInput = true,
+                RedirectStandardOutput = true,
+                RedirectStandardError = true,
+                StandardOutputEncoding = encoding,
+                StandardErrorEncoding = encoding,
+                FileName = command,
+                Arguments = arguments,
+                WorkingDirectory = workingDir
+            };
+        }
+
+        public static Process RunGitEx(string command, string filename)
         {
             if (!string.IsNullOrEmpty(filename))
                 command += " \"" + filename + "\"";
@@ -181,79 +177,6 @@
                    Directory.Exists(dir + "\\" + "refs");
         }
 
-<<<<<<< HEAD
-        private static string GetRegistryValue(RegistryKey root, string subkey, string key)
-        {
-            try
-            {
-                RegistryKey rk;
-                rk = root.OpenSubKey(subkey, false);
-
-                string value = "";
-
-                if (rk != null && rk.GetValue(key) is string)
-                {
-                    value = rk.GetValue(key).ToString();
-                    rk.Flush();
-                    rk.Close();
-                }
-
-                return value;
-            }
-            catch (UnauthorizedAccessException)
-            {
-                MessageBox.Show("GitExtensions has insufficient permisions to check the registry.");
-            }
-            return "";
-        }
-
-        private static string GetGitExRegValue(string key)
-        {
-            string result = GetRegistryValue(Registry.CurrentUser, "Software\\GitExtensions\\GitExtensions", key);
-
-            if (string.IsNullOrEmpty(result))
-                result = GetRegistryValue(Registry.Users, "Software\\GitExtensions\\GitExtensions", key);
-
-            return result;
-=======
-        private static void SetupProcessStartInfo(ProcessStartInfo startInfo, string command, string arguments, string workingDir, bool useUTF8, bool show)
-        {
-            startInfo.UseShellExecute = false;
-            startInfo.ErrorDialog = false;
-            startInfo.RedirectStandardInput = true;
-            startInfo.RedirectStandardOutput = true;
-            startInfo.RedirectStandardError = true;
-            if (useUTF8)
-            {
-                startInfo.StandardOutputEncoding = Encoding.UTF8;
-                startInfo.StandardErrorEncoding = Encoding.UTF8;
-            }
-            startInfo.CreateNoWindow = true;
-            startInfo.LoadUserProfile = true;
-
-            startInfo.FileName = command;
-            startInfo.Arguments = arguments;
-            startInfo.WorkingDirectory = workingDir;
-            if (show)
-                startInfo.WindowStyle = System.Diagnostics.ProcessWindowStyle.Normal;
-        }
-
-        private static void Run(string cmd, string arguments)
-        {
-            try
-            {
-                //process used to execute external commands
-                System.Diagnostics.Process process = new System.Diagnostics.Process();
-                SetupProcessStartInfo(process.StartInfo, cmd, arguments, "", true, true);
-
-                process.Start();
-            }
-            catch
-            {
-            }
->>>>>>> b727dc94
-        }
-
         public static bool GetShowCurrentBranchSetting()
         {
             string showCurrentBranchSetting = GetGitExRegValue("showcurrentbranchinvisualstudio");
