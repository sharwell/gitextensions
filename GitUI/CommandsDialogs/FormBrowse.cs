--- conflicted
+++ resolved
@@ -236,11 +236,7 @@
             RevisionGrid.MenuCommands.MenuChanged += (sender, e) => _formBrowseMenus.OnMenuCommandsPropertyChanged();
         }
 
-<<<<<<< HEAD
         private new void Translate()
-=======
-        protected override void Translate()
->>>>>>> 231be1e3
         {
             base.Translate();
             _diffTabPageTitleBase = DiffTabPage.Text;
@@ -3331,7 +3327,6 @@
             this.InvokeAsync(OnActivate);
         }
 
-<<<<<<< HEAD
         private void cherryPickSelectedDiffFileToolStripMenuItem_Click(object sender, EventArgs e)
         {
             DiffText.CherryPickAllChanges();
@@ -3347,7 +3342,8 @@
                     e.Handled = true;
                 }
             }
-=======
+        }
+
         /// <summary>
         /// Clean up any resources being used.
         /// </summary>
@@ -3370,7 +3366,6 @@
                     components.Dispose();
             }
             base.Dispose(disposing);
->>>>>>> 231be1e3
         }
     }
 }