--- conflicted
+++ resolved
@@ -16,7 +16,6 @@
 using GitUI.CommandsDialogs.BrowseDialog;
 using GitUI.CommandsDialogs.BrowseDialog.DashboardControl;
 using GitUI.CommandsDialogs.WorktreeDialog;
-using GitUI.HelperDialogs;
 using GitUI.Hotkey;
 using GitUI.Plugin;
 using GitUI.Properties;
@@ -1968,66 +1967,6 @@
             }
         }
 
-<<<<<<< HEAD
-        private void diffShowInFileTreeToolStripMenuItem_Click(object sender, EventArgs e)
-        {
-            // switch to view (and fills the first level of file tree data model if not already done)
-            ExecuteCommand((int)Commands.FocusFileTree);
-            fileTree.ExpandToFile(DiffFiles.SelectedItems.First().Name);
-        }
-
-        private void DiffContextMenu_Opening(object sender, System.ComponentModel.CancelEventArgs e)
-        {
-            bool artificialRevSelected;
-
-            IList<GitRevision> selectedRevisions = RevisionGrid.GetSelectedRevisions();
-
-            if (selectedRevisions.Count == 0)
-                artificialRevSelected = false;
-            else
-                artificialRevSelected = selectedRevisions[0].IsArtificial();
-            if (selectedRevisions.Count > 1)
-                artificialRevSelected = artificialRevSelected || selectedRevisions[selectedRevisions.Count - 1].IsArtificial();
-
-            // disable items that need exactly one selected item
-            bool isExactlyOneItemSelected = DiffFiles.SelectedItems.Count() == 1;
-            var isCombinedDiff = isExactlyOneItemSelected &&
-                DiffFiles.CombinedDiff.Text == DiffFiles.SelectedItemParent;
-            var isAnyCombinedDiff = DiffFiles.SelectedItemParents.Any(item => item == DiffFiles.CombinedDiff.Text);
-            var enabled = isExactlyOneItemSelected && !isCombinedDiff;
-            openWithDifftoolToolStripMenuItem.Enabled = !isAnyCombinedDiff;
-            saveAsToolStripMenuItem1.Enabled = enabled;
-            cherryPickSelectedDiffFileToolStripMenuItem.Enabled = enabled;
-            diffShowInFileTreeToolStripMenuItem.Enabled = isExactlyOneItemSelected;
-            fileHistoryDiffToolstripMenuItem.Enabled = isExactlyOneItemSelected;
-            blameToolStripMenuItem.Enabled = isExactlyOneItemSelected;
-            resetFileToToolStripMenuItem.Enabled = !isCombinedDiff;
-
-            this.diffCommitSubmoduleChanges.Visible =
-                this.diffResetSubmoduleChanges.Visible =
-                this.diffStashSubmoduleChangesToolStripMenuItem.Visible =
-                this.diffUpdateSubmoduleMenuItem.Visible =
-                this.diffSubmoduleSummaryMenuItem.Visible =
-                isExactlyOneItemSelected && DiffFiles.SelectedItem.IsSubmodule && selectedRevisions[0].Guid == GitRevision.UnstagedGuid;
-
-            // openContainingFolderToolStripMenuItem.Enabled or not
-            {
-                openContainingFolderToolStripMenuItem.Enabled = false;
-
-                foreach (var item in DiffFiles.SelectedItems)
-                {
-                    string filePath = FormBrowseUtil.GetFullPathFromGitItemStatus(Module, item);
-                    if (FormBrowseUtil.FileOrParentDirectoryExists(filePath))
-                    {
-                        openContainingFolderToolStripMenuItem.Enabled = true;
-                        break;
-                    }
-                }
-            }
-        }
-
-=======
->>>>>>> b019b420
         protected void SetSplitterPositions()
         {
             _splitterManager.AddSplitter(RevisionsSplitContainer, "RevisionsSplitContainer");
@@ -2588,90 +2527,6 @@
         }
 
         /// <summary>
-        private void diffCommitSubmoduleChanges_Click(object sender, EventArgs e)
-        {
-            GitUICommands submodulCommands = new GitUICommands(Module.WorkingDir + DiffFiles.SelectedItem.Name.EnsureTrailingPathSeparator());
-            submodulCommands.StartCommitDialog(this, false);
-            RefreshRevisions();
-        }
-
-        private void diffResetSubmoduleChanges_Click(object sender, EventArgs e)
-        {
-            var unStagedFiles = DiffFiles.SelectedItems.ToList();
-            if (unStagedFiles.Count == 0)
-                return;
-
-            // Show a form asking the user if they want to reset the changes.
-            FormResetChanges.ActionEnum resetType = FormResetChanges.ShowResetDialog(this, true, true);
-            if (resetType == FormResetChanges.ActionEnum.Cancel)
-                return;
-
-            foreach (var item in unStagedFiles.Where(it => it.IsSubmodule))
-            {
-                GitModule module = Module.GetSubmodule(item.Name);
-
-                // Reset all changes.
-                module.ResetHard("");
-
-                // Also delete new files, if requested.
-                if (resetType == FormResetChanges.ActionEnum.ResetAndDelete)
-                {
-                    var unstagedFiles = module.GetUnstagedFiles();
-                    foreach (var file in unstagedFiles.Where(file => file.IsNew))
-                    {
-                        try
-                        {
-                            string path = Path.Combine(module.WorkingDir, file.Name);
-                            if (File.Exists(path))
-                                File.Delete(path);
-                            else
-                                Directory.Delete(path, true);
-                        }
-                        catch (System.IO.IOException) { }
-                        catch (System.UnauthorizedAccessException) { }
-                    }
-                }
-            }
-
-            RefreshRevisions();
-        }
-
-        private void diffUpdateSubmoduleMenuItem_Click(object sender, EventArgs e)
-        {
-            var unStagedFiles = DiffFiles.SelectedItems.ToList();
-            if (unStagedFiles.Count == 0)
-                return;
-
-            foreach (var item in unStagedFiles.Where(it => it.IsSubmodule))
-            {
-                FormProcess.ShowDialog(this, GitCommandHelpers.SubmoduleUpdateCmd(item.Name));
-            }
-
-            RefreshRevisions();
-        }
-
-        private void diffStashSubmoduleChangesToolStripMenuItem_Click(object sender, EventArgs e)
-        {
-            var unStagedFiles = DiffFiles.SelectedItems.ToList();
-            if (unStagedFiles.Count == 0)
-                return;
-
-            foreach (var item in unStagedFiles.Where(it => it.IsSubmodule))
-            {
-                GitUICommands uiCmds = new GitUICommands(Module.GetSubmodule(item.Name));
-                uiCmds.StashSave(this, AppSettings.IncludeUntrackedFilesInManualStash);
-            }
-
-            RefreshRevisions();
-        }
-
-        private void diffSubmoduleSummaryMenuItem_Click(object sender, EventArgs e)
-        {
-            string summary = Module.GetSubmoduleSummary(DiffFiles.SelectedItem.Name);
-            using (var frm = new FormEdit(summary)) frm.ShowDialog(this);
-        }
-
-        /// <summary>
         /// Adds a tab with console interface to Git over the current working copy. Recreates the terminal on tab activation if user exits the shell.
         /// </summary>
         private void FillTerminalTab()
