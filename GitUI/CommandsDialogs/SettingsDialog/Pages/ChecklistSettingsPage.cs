--- conflicted
+++ resolved
@@ -423,11 +423,7 @@
                 return;
             }
 
-<<<<<<< HEAD
-            MessageBox.Show(this, String.Format(_gitCanBeRun.Text, AppSettings.GitCommand), _gitCanBeRunCaption.Text);
-=======
-            MessageBox.Show(this, String.Format(_gitCanBeRun.Text, Settings.GitCommandValue), _gitCanBeRunCaption.Text);
->>>>>>> 2fcb2e05
+            MessageBox.Show(this, String.Format(_gitCanBeRun.Text, AppSettings.GitCommandValue), _gitCanBeRunCaption.Text);
 
             PageHost.GotoPage(GitSettingsPage.GetPageReference());
             SaveAndRescan_Click(null, null);
