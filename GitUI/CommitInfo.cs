﻿using System;
using System.Diagnostics;
using System.Text.RegularExpressions;
using System.Threading;
using System.Web;
using System.Windows.Forms;
using GitCommands;
using GitUI.Editor.RichTextBoxExtension;
using ResourceManager.Translation;

namespace GitUI
{
    public partial class CommitInfo : GitModuleControl
    {
        private readonly TranslationString containedInBranches = new TranslationString("Contained in branches:");
        private readonly TranslationString containedInNoBranch = new TranslationString("Contained in no branch");
        private readonly TranslationString containedInTags = new TranslationString("Contained in tags:");
        private readonly TranslationString containedInNoTag = new TranslationString("Contained in no tag");

        private readonly SynchronizationContext _syncContext;

        public CommitInfo()
        {
            _syncContext = SynchronizationContext.Current;

            InitializeComponent();
            Translate();

            tableLayout.GrowStyle = TableLayoutPanelGrowStyle.FixedSize;
            tableLayout.AutoSizeMode = AutoSizeMode.GrowAndShrink;
            tableLayout.AutoSize = true;

            _RevisionHeader.LinkClicked += RevisionInfoLinkClicked;
            RevisionInfo.LinkClicked += RevisionInfoLinkClicked;
        }

        private static void RevisionInfoLinkClicked(object sender, LinkClickedEventArgs e)
        {
            try
            {
                string url = e.GetUrl();
                new Process
                    {
                        EnableRaisingEvents = false,
                        StartInfo = { FileName = url }
                    }.Start();
            }
            catch (Exception ex)
            {
                MessageBox.Show(ex.Message);
            }
        }

        private string _revision;
        public void SetRevision(string revision)
        {
            _revision = revision;
            ReloadCommitInfo();
        }

        public string GetRevision()
        {
            return _revision;
        }

        private string _revisionInfo;
        private string _tagInfo;
        private string _branchInfo;

        private void ReloadCommitInfo()
        {
            showContainedInBranchesToolStripMenuItem.Checked = Settings.CommitInfoShowContainedInBranchesLocal;
            showContainedInBranchesRemoteToolStripMenuItem.Checked = Settings.CommitInfoShowContainedInBranchesRemote;
            showContainedInBranchesRemoteIfNoLocalToolStripMenuItem.Checked = Settings.CommitInfoShowContainedInBranchesRemoteIfNoLocal;
            showContainedInTagsToolStripMenuItem.Checked = Settings.CommitInfoShowContainedInTags;

            ResetTextAndImage();
            if (string.IsNullOrEmpty(_revision))
                return;
            _RevisionHeader.Text = string.Empty;
            _RevisionHeader.Refresh();
<<<<<<< HEAD
            CommitInformation commitInformation = CommitInformation.GetCommitInfo(Module, _revision);
=======

            string error = "";
            CommitData data = CommitData.GetCommitData(GitModule.Current, _revision, ref error);
            CommitInformation commitInformation = CommitInformation.GetCommitInfo(data);

>>>>>>> 400a3a2a
            _RevisionHeader.SetXHTMLText(commitInformation.Header);
            splitContainer1.SplitterDistance = _RevisionHeader.GetPreferredSize(new System.Drawing.Size(0, 0)).Height;
            _revisionInfo = commitInformation.Body;
            updateText();
            LoadAuthorImage(data.Author ?? data.Committer);

            if (Settings.CommitInfoShowContainedInBranches)
                ThreadPool.QueueUserWorkItem(_ => loadBranchInfo(_revision));

            if (Settings.CommitInfoShowContainedInTags)
                ThreadPool.QueueUserWorkItem(_ => loadTagInfo(_revision));
        }

        private void loadTagInfo(string revision)
        {
            _tagInfo = GetTagsWhichContainsThisCommit(revision);
            _syncContext.Post(  s => updateText(), null);
        }

        private void loadBranchInfo(string revision)
        {
            _branchInfo = GetBranchesWhichContainsThisCommit(revision);
            _syncContext.Post(s => updateText(), null);
        }

        private void updateText()
        {
            RevisionInfo.SuspendLayout();
            RevisionInfo.SetXHTMLText(_revisionInfo + _branchInfo + _tagInfo);
            RevisionInfo.SelectionStart = 0; //scroll up
            RevisionInfo.ScrollToCaret();    //scroll up
            RevisionInfo.ResumeLayout(true);
        }

        private void ResetTextAndImage()
        {
            _revisionInfo = string.Empty;
            _branchInfo = string.Empty;
            _tagInfo = string.Empty;
            updateText();
            gravatar1.LoadImageForEmail("");
        }

        private void LoadAuthorImage(string author)
        {
            var matches = Regex.Matches(author, @"<([\w\-\.]+@[\w\-\.]+)>");

            if (matches.Count == 0)
                return;

            gravatar1.LoadImageForEmail(matches[0].Groups[1].Value);
        }


        private string GetBranchesWhichContainsThisCommit(string revision)
        {
            const string remotesPrefix= "remotes/";
            // Include local branches if explicitly requested or when needed to decide whether to show remotes
            bool getLocal = Settings.CommitInfoShowContainedInBranchesLocal ||
                            Settings.CommitInfoShowContainedInBranchesRemoteIfNoLocal;
            // Include remote branches if requested
            bool getRemote = Settings.CommitInfoShowContainedInBranchesRemote ||
                             Settings.CommitInfoShowContainedInBranchesRemoteIfNoLocal;
            var branches = CommitInformation.GetAllBranchesWhichContainGivenCommit(Module, revision, getLocal, getRemote);
            var branchString = "";
            bool allowLocal = Settings.CommitInfoShowContainedInBranchesLocal;
            bool allowRemote = getRemote;
            foreach (var branch in branches)
            {
                string noPrefixBranch = branch;
                bool branchIsLocal;
                if (getLocal && getRemote)
                {
                    // "git branch -a" prefixes remote branches with "remotes/"
                    // It is possible to create a local branch named "remotes/origin/something"
                    // so this check is not 100% reliable.
                    // This shouldn't be a big problem if we're only displaying information.
                    branchIsLocal = !branch.StartsWith(remotesPrefix);
                    if (!branchIsLocal)
                        noPrefixBranch = branch.Substring(remotesPrefix.Length);
                }
                else
                {
                    branchIsLocal = !getRemote;
                }

                if ((branchIsLocal && allowLocal) || (!branchIsLocal && allowRemote))
                {
                    if (branchString != string.Empty)
                        branchString += ", ";
                    branchString += noPrefixBranch;
                }

                if (branchIsLocal && Settings.CommitInfoShowContainedInBranchesRemoteIfNoLocal)
                    allowRemote = false;
            }
            if (branchString != string.Empty)
                return Environment.NewLine + HttpUtility.HtmlEncode(containedInBranches.Text + " " + branchString);
            return Environment.NewLine + HttpUtility.HtmlEncode(containedInNoBranch.Text);
        }

        private string GetTagsWhichContainsThisCommit(string revision)
        {
            var tagString = "";
            foreach (var tag in CommitInformation.GetAllTagsWhichContainGivenCommit(Module, revision))
            {
                if (tagString != string.Empty)
                    tagString += ", ";
                tagString += tag;
            }

            if (tagString != string.Empty)
                return Environment.NewLine + HttpUtility.HtmlEncode(containedInTags.Text + " " + tagString);
            return Environment.NewLine + HttpUtility.HtmlEncode(containedInNoTag.Text);
        }

        private void tableLayout_Paint(object sender, PaintEventArgs e)
        {

        }

        private void showContainedInBranchesToolStripMenuItem_Click(object sender, EventArgs e)
        {
            Settings.CommitInfoShowContainedInBranchesLocal = !Settings.CommitInfoShowContainedInBranchesLocal;
            ReloadCommitInfo();
        }

        private void showContainedInTagsToolStripMenuItem_Click(object sender, EventArgs e)
        {
            Settings.CommitInfoShowContainedInTags = !Settings.CommitInfoShowContainedInTags;
            ReloadCommitInfo();
        }

        private void copyCommitInfoToolStripMenuItem_Click(object sender, EventArgs e)
        {
            Clipboard.SetText(string.Concat(_RevisionHeader.Text, Environment.NewLine, RevisionInfo.Text).Replace("\n",Environment.NewLine));
        }

        private void showContainedInBranchesRemoteToolStripMenuItem_Click(object sender, EventArgs e)
        {
            Settings.CommitInfoShowContainedInBranchesRemote = !Settings.CommitInfoShowContainedInBranchesRemote;
            ReloadCommitInfo();
        }

        private void showContainedInBranchesRemoteIfNoLocalToolStripMenuItem_Click(object sender, EventArgs e)
        {
            Settings.CommitInfoShowContainedInBranchesRemoteIfNoLocal = !Settings.CommitInfoShowContainedInBranchesRemoteIfNoLocal;
            ReloadCommitInfo();
        }

        private void addNoteToolStripMenuItem_Click(object sender, EventArgs e)
        {
            Module.EditNotes(_revision);
            ReloadCommitInfo();
        }
    }
}<|MERGE_RESOLUTION|>--- conflicted
+++ resolved
@@ -79,15 +79,11 @@
                 return;
             _RevisionHeader.Text = string.Empty;
             _RevisionHeader.Refresh();
-<<<<<<< HEAD
-            CommitInformation commitInformation = CommitInformation.GetCommitInfo(Module, _revision);
-=======
 
             string error = "";
-            CommitData data = CommitData.GetCommitData(GitModule.Current, _revision, ref error);
+            CommitData data = CommitData.GetCommitData(Module, _revision, ref error);
             CommitInformation commitInformation = CommitInformation.GetCommitInfo(data);
 
->>>>>>> 400a3a2a
             _RevisionHeader.SetXHTMLText(commitInformation.Header);
             splitContainer1.SplitterDistance = _RevisionHeader.GetPreferredSize(new System.Drawing.Size(0, 0)).Height;
             _revisionInfo = commitInformation.Body;
