﻿using System;
using System.Collections.Generic;
using System.Collections.Specialized;
using System.Drawing;
using System.Windows.Forms;
using GitCommands;
using GitUI.Properties;

namespace GitUI
{
    public partial class FileStatusList : GitExtensionsControl
    {
        private const int ImageSize = 16;

        public FileStatusList()
        {
            InitializeComponent(); Translate();

            FileStatusListBox.DrawMode = DrawMode.OwnerDrawVariable;
            FileStatusListBox.MeasureItem += new MeasureItemEventHandler(FileStatusListBox_MeasureItem);
            FileStatusListBox.DrawItem += new DrawItemEventHandler(FileStatusListBox_DrawItem);
            FileStatusListBox.SelectedIndexChanged += new EventHandler(FileStatusListBox_SelectedIndexChanged);
            FileStatusListBox.DoubleClick += new EventHandler(FileStatusListBox_DoubleClick);
            FileStatusListBox.MouseMove += new MouseEventHandler(FileStatusListBox_MouseMove);
            FileStatusListBox.Sorted = true;
            FileStatusListBox.SelectionMode = SelectionMode.MultiExtended;
            FileStatusListBox.MouseDown += new MouseEventHandler(FileStatusListBox_MouseDown);

            NoFiles.Visible = false;
            NoFiles.Font = new Font(SystemFonts.MessageBoxFont, FontStyle.Italic);
        }

        public override bool Focused
        {
            get
            {
                return FileStatusListBox.Focused;
            }
        }

        void FileStatusListBox_MeasureItem(object sender, MeasureItemEventArgs e)
        {
            var gitItemStatus = (GitItemStatus)FileStatusListBox.Items[e.Index];
<<<<<<< HEAD
            var text = GetItemText(e.Graphics, gitItemStatus);

            e.ItemHeight = Math.Max((int)e.Graphics.MeasureString(text, FileStatusListBox.Font).Height, ImageSize);
            e.ItemWidth = Math.Max((int)e.Graphics.MeasureString(text, FileStatusListBox.Font).Width, ImageSize);

=======

            e.ItemHeight = Math.Max((int)e.Graphics.MeasureString(gitItemStatus.Name, FileStatusListBox.Font).Height, ImageSize);
            //Do NOT set e.ItemWidth becauase it will crash in MONO
>>>>>>> 6b5387a8
        }

        private string GetItemText(Graphics graphics, GitItemStatus gitItemStatus)
        {
            var pathFormatter = new PathFormatter(graphics, FileStatusListBox.Font);

            return pathFormatter.FormatTextForDrawing(FileStatusListBox.ClientSize.Width - ImageSize,
                                                      gitItemStatus.Name, gitItemStatus.OldName);
        }

        public void SetNoFilesText(string text)
        {
            NoFiles.Text = text;
        }

        void FileStatusListBox_MouseDown(object sender, MouseEventArgs e)
        {
            //SELECT
            if (e.Button == MouseButtons.Right)
            {
                Point point = new Point(e.X, e.Y);
                int hoverIndex = FileStatusListBox.IndexFromPoint(point);

                if (hoverIndex >= 0)
                {
                    if (!FileStatusListBox.GetSelected(hoverIndex))
                    {
                        while (FileStatusListBox.SelectedIndices.Count > 0)
                        {
                            FileStatusListBox.SetSelected(FileStatusListBox.SelectedIndices[0], false);
                        }

                        FileStatusListBox.SetSelected(hoverIndex, true);
                    }
                }
            }

            //DRAG
            if (e.Button == MouseButtons.Left)
            {
                if (SelectedItems.Count > 0)
                {
                    // Remember the point where the mouse down occurred. 
                    // The DragSize indicates the size that the mouse can move 
                    // before a drag event should be started.               
                    Size dragSize = SystemInformation.DragSize;

                    // Create a rectangle using the DragSize, with the mouse position being
                    // at the center of the rectangle.
                    dragBoxFromMouseDown = new Rectangle(new Point(e.X - (dragSize.Width / 2),
                                                                   e.Y - (dragSize.Height / 2)),
                                                            dragSize);
                }
                else
                    // Reset the rectangle if the mouse is not over an item in the ListBox.
                    dragBoxFromMouseDown = Rectangle.Empty;
            }
        }


        public override ContextMenuStrip ContextMenuStrip
        {
            get
            {
                return FileStatusListBox.ContextMenuStrip;
            }
            set
            {
                FileStatusListBox.ContextMenuStrip = value;
            }
        }

        public override ContextMenu ContextMenu
        {
            get
            {
                return FileStatusListBox.ContextMenu;
            }
            set
            {
                FileStatusListBox.ContextMenu = value;
            }
        }

        private Rectangle dragBoxFromMouseDown;

        void FileStatusListBox_MouseMove(object sender, MouseEventArgs e)
        {
            ListBox listBox = sender as ListBox;

            if (listBox != null)
            {
                if (!listBox.Focused)
                    listBox.Focus();
            }

            //DRAG
            // If the mouse moves outside the rectangle, start the drag.
            if (dragBoxFromMouseDown != Rectangle.Empty &&
                !dragBoxFromMouseDown.Contains(e.X, e.Y))
            {
                if (SelectedItems.Count > 0)
                {
                    StringCollection fileList = new StringCollection();

                    foreach (GitItemStatus item in SelectedItems)
                    {
                        string fileName = GitCommands.Settings.WorkingDir + item.Name;

                        fileList.Add(fileName.Replace('/', '\\'));
                    }

                    DataObject obj = new DataObject();
                    obj.SetFileDropList(fileList);

                    // Proceed with the drag and drop, passing in the list item.                   
                    DoDragDrop(obj, DragDropEffects.Copy);
                    dragBoxFromMouseDown = Rectangle.Empty;
                }
            }

            //TOOLTIP
            if (listBox != null)
            {
                Point point = new Point(e.X, e.Y);
                int hoverIndex = listBox.IndexFromPoint(point);
                if (hoverIndex >= 0 && hoverIndex <= listBox.Items.Count)
                {
                    GitItemStatus gitItemStatus = (GitItemStatus)listBox.Items[hoverIndex];

                    string text;
                    if (gitItemStatus.IsRenamed || gitItemStatus.IsCopied)
                        text = string.Concat(gitItemStatus.Name, " (", gitItemStatus.OldName, ")");
                    else
                        text = gitItemStatus.Name;

                    float fTextWidth = listBox.CreateGraphics().MeasureString(text, listBox.Font).Width + 17;

                    //Use width-itemheight because the icon drawn in front of the text is the itemheight
                    if (fTextWidth > (FileStatusListBox.Width - FileStatusListBox.ItemHeight))
                    {
                        if (!DiffFilesTooltip.GetToolTip(listBox).Equals(gitItemStatus.ToString()))
                            DiffFilesTooltip.SetToolTip(listBox, gitItemStatus.ToString());
                    }
                    else
                        DiffFilesTooltip.RemoveAll();
                }
                else
                {
                    DiffFilesTooltip.RemoveAll();
                }
            }
        }

        public IList<GitItemStatus> SelectedItems
        {
            get
            {
                IList<GitItemStatus> selectedItems = new List<GitItemStatus>();
                foreach (object selectedItem in FileStatusListBox.SelectedItems)
                {
                    selectedItems.Add((GitItemStatus)selectedItem);
                }

                return selectedItems;
            }
        }

        public GitItemStatus SelectedItem
        {
            get
            {
                return (GitItemStatus)FileStatusListBox.SelectedItem;
            }
            set
            {
                FileStatusListBox.SelectedItem = value;
            }
        }

        public event EventHandler SelectedIndexChanged;

        public new event EventHandler DoubleClick;
        public new event KeyEventHandler KeyDown;

        void FileStatusListBox_DoubleClick(object sender, EventArgs e)
        {
            if (this.DoubleClick == null)
                GitUICommands.Instance.StartFileHistoryDialog(SelectedItem.Name, Revision);
            else
                this.DoubleClick(sender, e);
        }

        void FileStatusListBox_SelectedIndexChanged(object sender, EventArgs e)
        {
            if (SelectedIndexChanged != null)
                SelectedIndexChanged(sender, e);
        }

        void FileStatusListBox_DrawItem(object sender, DrawItemEventArgs e)
        {
            if (e.Bounds.Height > 0 && e.Bounds.Width > 0 && e.Index >= 0)
            {
                e.DrawBackground();
                e.DrawFocusRectangle();

                GitItemStatus gitItemStatus = (GitItemStatus)FileStatusListBox.Items[e.Index];

                e.Graphics.FillRectangle(Brushes.White, e.Bounds.Left, e.Bounds.Top, ImageSize, e.Bounds.Height);

                int centeredImageTop = e.Bounds.Top;
                if ((e.Bounds.Height - ImageSize) > 1)
                    centeredImageTop = e.Bounds.Top + ((e.Bounds.Height - ImageSize) / 2);


                if (gitItemStatus.IsDeleted)
                    e.Graphics.DrawImage(Resources.Removed, e.Bounds.Left, centeredImageTop, ImageSize, ImageSize);
                else
                    if (gitItemStatus.IsNew || !gitItemStatus.IsTracked)
                        e.Graphics.DrawImage(Resources.Added, e.Bounds.Left, centeredImageTop, ImageSize, ImageSize);
                    else
                        if (gitItemStatus.IsChanged)
                            e.Graphics.DrawImage(Resources.Modified, e.Bounds.Left, centeredImageTop, ImageSize, ImageSize);
                        else
                            if (gitItemStatus.IsRenamed)
                                e.Graphics.DrawImage(Resources.Renamed, e.Bounds.Left, centeredImageTop, ImageSize, ImageSize);
                            else
                                if (gitItemStatus.IsCopied)
                                    e.Graphics.DrawImage(Resources.Copied, e.Bounds.Left, centeredImageTop, ImageSize, ImageSize);

                e.Graphics.DrawString(GetItemText(e.Graphics, gitItemStatus), FileStatusListBox.Font,
                                      new SolidBrush(e.ForeColor), e.Bounds.Left + ImageSize, e.Bounds.Top);
            }
        }

        public IList<GitItemStatus> GitItemStatuses
        {
            get
            {
                return FileStatusListBox.DataSource as IList<GitItemStatus>;
            }

            set
            {
                if (value == null || value.Count == 0)
                    NoFiles.Visible = true;
                else
                    NoFiles.Visible = false;

                FileStatusListBox.DataSource = value;
            }
        }

        /// <summary>
        /// Gets or sets the revision.
        /// </summary>
        /// <value>The revision.</value>
        public GitRevision Revision { get; set; }

        private void NoFiles_SizeChanged(object sender, EventArgs e)
        {
            NoFiles.Location = new Point(5, 5);
            NoFiles.Size = new Size(Size.Width - 10, Size.Height - 10);
            Refresh();
        }

        private void FileStatusListBox_KeyDown(object sender, KeyEventArgs e)
        {
            switch (e.KeyCode)
            {
                case Keys.A:
                    {
                        if (e.Control)
                        {
                            try
                            {
                                FileStatusListBox.SuspendLayout();
                                FileStatusListBox.ClearSelected();
                                for (int n = FileStatusListBox.Items.Count - 1; n >= 0; n--)
                                {
                                    FileStatusListBox.SetSelected(n, true);
                                }
                                e.Handled = true;
                            }
                            finally
                            {
                                FileStatusListBox.ResumeLayout();
                            }
                        }
                        break;
                    }
                default:
                    if (this.KeyDown != null)
                        this.KeyDown(sender, e);
                    break;
            }
                
        }


    }
}<|MERGE_RESOLUTION|>--- conflicted
+++ resolved
@@ -9,9 +9,9 @@
 namespace GitUI
 {
     public partial class FileStatusList : GitExtensionsControl
-    {
-        private const int ImageSize = 16;
-
+    {
+        private const int ImageSize = 16;
+
         public FileStatusList()
         {
             InitializeComponent(); Translate();
@@ -39,28 +39,20 @@
         }
 
         void FileStatusListBox_MeasureItem(object sender, MeasureItemEventArgs e)
-        {
-            var gitItemStatus = (GitItemStatus)FileStatusListBox.Items[e.Index];
-<<<<<<< HEAD
-            var text = GetItemText(e.Graphics, gitItemStatus);
-
-            e.ItemHeight = Math.Max((int)e.Graphics.MeasureString(text, FileStatusListBox.Font).Height, ImageSize);
-            e.ItemWidth = Math.Max((int)e.Graphics.MeasureString(text, FileStatusListBox.Font).Width, ImageSize);
-
-=======
-
-            e.ItemHeight = Math.Max((int)e.Graphics.MeasureString(gitItemStatus.Name, FileStatusListBox.Font).Height, ImageSize);
-            //Do NOT set e.ItemWidth becauase it will crash in MONO
->>>>>>> 6b5387a8
-        }
-
-        private string GetItemText(Graphics graphics, GitItemStatus gitItemStatus)
-        {
-            var pathFormatter = new PathFormatter(graphics, FileStatusListBox.Font);
-
-            return pathFormatter.FormatTextForDrawing(FileStatusListBox.ClientSize.Width - ImageSize,
-                                                      gitItemStatus.Name, gitItemStatus.OldName);
-        }
+        {
+            var gitItemStatus = (GitItemStatus)FileStatusListBox.Items[e.Index];
+
+            e.ItemHeight = Math.Max((int)e.Graphics.MeasureString(gitItemStatus.Name, FileStatusListBox.Font).Height, ImageSize);
+            //Do NOT set e.ItemWidth becauase it will crash in MONO
+        }
+
+        private string GetItemText(Graphics graphics, GitItemStatus gitItemStatus)
+        {
+            var pathFormatter = new PathFormatter(graphics, FileStatusListBox.Font);
+
+            return pathFormatter.FormatTextForDrawing(FileStatusListBox.ClientSize.Width - ImageSize,
+                                                      gitItemStatus.Name, gitItemStatus.OldName);
+        }
 
         public void SetNoFilesText(string text)
         {
@@ -139,14 +131,14 @@
         private Rectangle dragBoxFromMouseDown;
 
         void FileStatusListBox_MouseMove(object sender, MouseEventArgs e)
-        {
-            ListBox listBox = sender as ListBox;
-
-            if (listBox != null)
-            {
-                if (!listBox.Focused)
-                    listBox.Focus();
-            }
+        {
+            ListBox listBox = sender as ListBox;
+
+            if (listBox != null)
+            {
+                if (!listBox.Focused)
+                    listBox.Focus();
+            }
 
             //DRAG
             // If the mouse moves outside the rectangle, start the drag.
@@ -258,8 +250,8 @@
                 e.DrawBackground();
                 e.DrawFocusRectangle();
 
-                GitItemStatus gitItemStatus = (GitItemStatus)FileStatusListBox.Items[e.Index];
-
+                GitItemStatus gitItemStatus = (GitItemStatus)FileStatusListBox.Items[e.Index];
+
                 e.Graphics.FillRectangle(Brushes.White, e.Bounds.Left, e.Bounds.Top, ImageSize, e.Bounds.Height);
 
                 int centeredImageTop = e.Bounds.Top;
@@ -282,8 +274,8 @@
                                 if (gitItemStatus.IsCopied)
                                     e.Graphics.DrawImage(Resources.Copied, e.Bounds.Left, centeredImageTop, ImageSize, ImageSize);
 
-                e.Graphics.DrawString(GetItemText(e.Graphics, gitItemStatus), FileStatusListBox.Font,
-                                      new SolidBrush(e.ForeColor), e.Bounds.Left + ImageSize, e.Bounds.Top);
+                e.Graphics.DrawString(GetItemText(e.Graphics, gitItemStatus), FileStatusListBox.Font,
+                                      new SolidBrush(e.ForeColor), e.Bounds.Left + ImageSize, e.Bounds.Top);
             }
         }
 
@@ -352,5 +344,5 @@
         }
 
 
-    }
+    }
 }