--- conflicted
+++ resolved
@@ -1,248 +1,240 @@
-﻿using System;
-using System.Windows.Forms;
-using GitCommands;
-using System.Drawing;
-using ResourceManager.Translation;
-
-namespace GitUI
-{
-    public partial class FormApplyPatch : GitExtensionsForm
-    {
-        #region Translation
-
-        private readonly TranslationString _conflictResolvedText =
-            new TranslationString("Conflicts resolved");
-        private readonly TranslationString _conflictMergetoolText =
-            new TranslationString("Solve conflicts");
-
-        private readonly TranslationString _selectPatchFileFilter =
-            new TranslationString("Patch file (*.Patch)");
-        private readonly TranslationString _selectPatchFileCaption =
-            new TranslationString("Select patch file");
-
-        private readonly TranslationString _noFileSelectedText =
-            new TranslationString("Please select a patch to apply");
-
-        private readonly TranslationString _applyPatchMsgBox =
-            new TranslationString("Apply patch");
-
-        #endregion
-
-        public FormApplyPatch()
-        {
-            InitializeComponent(); Translate();
-            EnableButtons();
-        }
-
-        public void SetPatchFile(string name)
-        {
-            PatchFile.Text = name;
-        }
-
-        private void EnableButtons()
-        {
-            if (Settings.Module.InTheMiddleOfPatch())
-            {
-                Apply.Enabled = false;
-                IgnoreWhitespace.Enabled = false;
-                PatchFileMode.Enabled = false;
-                PatchDirMode.Enabled = false;
-                AddFiles.Enabled = true;
-                Resolved.Enabled = !Settings.Module.InTheMiddleOfConflictedMerge();
-                Mergetool.Enabled = Settings.Module.InTheMiddleOfConflictedMerge();
-                Skip.Enabled = true;
-                Abort.Enabled = true;
-
-                PatchFile.Enabled = false;
-                PatchFile.ReadOnly = false;
-                BrowsePatch.Enabled = false;
-                PatchDir.Enabled = false;
-                PatchDir.ReadOnly = false;
-                BrowseDir.Enabled = false;
-            }
-            else
-            {
-                PatchFile.Enabled = PatchFileMode.Checked;
-                PatchFile.ReadOnly = !PatchFileMode.Checked;
-                BrowsePatch.Enabled = PatchFileMode.Checked;
-                PatchDir.Enabled = PatchDirMode.Checked;
-                PatchDir.ReadOnly = !PatchDirMode.Checked;
-                BrowseDir.Enabled = PatchDirMode.Checked;
-
-                Apply.Enabled = true;
-                IgnoreWhitespace.Enabled = true;
-                PatchFileMode.Enabled = true;
-                PatchDirMode.Enabled = true;
-                AddFiles.Enabled = false;
-                Resolved.Enabled = false;
-                Mergetool.Enabled = false;
-                Skip.Enabled = false;
-                Abort.Enabled = false;
-            }
-
-            patchGrid1.Initialize();
-
-            SolveMergeconflicts.Visible = Settings.Module.InTheMiddleOfConflictedMerge();
-
-            Resolved.Text = _conflictResolvedText.Text;
-            Mergetool.Text = _conflictMergetoolText.Text;
-            ContinuePanel.BackColor = Color.Transparent;
-            MergeToolPanel.BackColor = Color.Transparent;
-
-            if (Settings.Module.InTheMiddleOfConflictedMerge())
-            {
-                Mergetool.Text = ">" + _conflictMergetoolText.Text + "<";
-                Mergetool.Focus();
-                AcceptButton = Mergetool;
-                MergeToolPanel.BackColor = Color.Black;
-            }
-            else if (Settings.Module.InTheMiddleOfPatch())
-            {
-                Resolved.Text = ">" + _conflictResolvedText.Text + "<";
-                Resolved.Focus();
-                AcceptButton = Resolved;
-                ContinuePanel.BackColor = Color.Black;
-            }
-        }
-
-        private string SelectPatchFile(string initialDirectory)
-        {
-            using (var dialog = new OpenFileDialog
-                             {
-                                 Filter = _selectPatchFileFilter.Text + "|*.Patch",
-                                 InitialDirectory = initialDirectory,
-                                 Title = _selectPatchFileCaption.Text
-                             })
-            {
-                return (dialog.ShowDialog(this) == DialogResult.OK) ? dialog.FileName : PatchFile.Text;
-            }
-        }
-
-        private void BrowsePatch_Click(object sender, EventArgs e)
-        {
-            PatchFile.Text = SelectPatchFile(@".");
-        }
-
-        private void Apply_Click(object sender, EventArgs e)
-        {
-            if (string.IsNullOrEmpty(PatchFile.Text) && string.IsNullOrEmpty(PatchDir.Text))
-            {
-                MessageBox.Show(this, _noFileSelectedText.Text);
-                return;
-            }
-            Cursor.Current = Cursors.WaitCursor;
-            if (PatchFileMode.Checked)
-                if (IgnoreWhitespace.Checked)
-                {
-                    using (var frm = new FormProcess(GitCommandHelpers.PatchCmdIgnoreWhitespace(PatchFile.Text))) frm.ShowDialog(this);
-                }
-                else
-                {
-                    using (var frm = new FormProcess(GitCommandHelpers.PatchCmd(PatchFile.Text))) frm.ShowDialog(this);
-                }
-            else
-                if (IgnoreWhitespace.Checked)
-                {
-<<<<<<< HEAD
-                    using (var frm = new FormProcess(GitCommandHelpers.PatchDirCmdIgnoreWhitespace(PatchDir.Text))) frm.ShowDialog(this);
-                }
-                else
-                {
-                    using (var frm = new FormProcess(GitCommandHelpers.PatchDirCmd(PatchDir.Text))) frm.ShowDialog(this);
-=======
-                    GitCommandHelpers.ApplyPatch(PatchDir.Text, GitCommandHelpers.PatchDirCmdIgnoreWhitespace());
-                }
-                else
-                {
-                    GitCommandHelpers.ApplyPatch(PatchDir.Text, GitCommandHelpers.PatchDirCmd());
->>>>>>> 87ebb18e
-                }
-
-            EnableButtons();
-
-            if (!Settings.Module.InTheMiddleOfConflictedMerge() && !Settings.Module.InTheMiddleOfRebase() && !Settings.Module.InTheMiddleOfPatch())
-                Close();
-            Cursor.Current = Cursors.Default;
-        }
-
-        private void Mergetool_Click(object sender, EventArgs e)
-        {
-            GitUICommands.Instance.StartResolveConflictsDialog(this);
-            EnableButtons();
-        }
-
-        private void Skip_Click(object sender, EventArgs e)
-        {
-            Cursor.Current = Cursors.WaitCursor;
-            using (var frm = new FormProcess(GitCommandHelpers.SkipCmd())) frm.ShowDialog(this);
-            EnableButtons();
-            Cursor.Current = Cursors.Default;
-        }
-
-        private void Resolved_Click(object sender, EventArgs e)
-        {
-            Cursor.Current = Cursors.WaitCursor;
-            using (var frm = new FormProcess(GitCommandHelpers.ResolvedCmd())) frm.ShowDialog(this);
-            EnableButtons();
-            Cursor.Current = Cursors.Default;
-        }
-
-        private void Abort_Click(object sender, EventArgs e)
-        {
-            Cursor.Current = Cursors.WaitCursor;
-            using (var frm = new FormProcess(GitCommandHelpers.AbortCmd())) frm.ShowDialog(this);
-            EnableButtons();
-            Cursor.Current = Cursors.Default;
-        }
-
-        private void AddFiles_Click(object sender, EventArgs e)
-        {
-            GitUICommands.Instance.StartAddFilesDialog(this);
-        }
-
-        private void MergePatch_FormClosing(object sender, FormClosingEventArgs e)
-        {
-            SavePosition("merge-patch");
-        }
-
-        private void MergePatch_Load(object sender, EventArgs e)
-        {
-            PatchFile.Select();
-            RestorePosition("merge-patch");
-            Text = _applyPatchMsgBox.Text + " (" + Settings.WorkingDir + ")";
-            IgnoreWhitespace.Checked = Settings.ApplyPatchIgnoreWhitespace;
-        }
-
-        private void BrowseDir_Click(object sender, EventArgs e)
-        {
-            using (var browseDialog = new FolderBrowserDialog())
-            {
-
-                if (browseDialog.ShowDialog(this) == DialogResult.OK)
-                {
-                    PatchDir.Text = browseDialog.SelectedPath;
-                }
-            }
-        }
-
-        private void PatchFileMode_CheckedChanged(object sender, EventArgs e)
-        {
-            EnableButtons();
-        }
-
-        private void PatchDirMode_CheckedChanged(object sender, EventArgs e)
-        {
-
-        }
-
-        private void SolveMergeconflicts_Click(object sender, EventArgs e)
-        {
-            Mergetool_Click(sender, e);
-        }
-
-        private void IgnoreWhitespace_CheckedChanged(object sender, EventArgs e)
-        {
-            Settings.ApplyPatchIgnoreWhitespace = IgnoreWhitespace.Checked;
-        }
-    }
-}
+﻿using System;
+using System.Windows.Forms;
+using GitCommands;
+using System.Drawing;
+using ResourceManager.Translation;
+
+namespace GitUI
+{
+    public partial class FormApplyPatch : GitExtensionsForm
+    {
+        #region Translation
+
+        private readonly TranslationString _conflictResolvedText =
+            new TranslationString("Conflicts resolved");
+        private readonly TranslationString _conflictMergetoolText =
+            new TranslationString("Solve conflicts");
+
+        private readonly TranslationString _selectPatchFileFilter =
+            new TranslationString("Patch file (*.Patch)");
+        private readonly TranslationString _selectPatchFileCaption =
+            new TranslationString("Select patch file");
+
+        private readonly TranslationString _noFileSelectedText =
+            new TranslationString("Please select a patch to apply");
+
+        private readonly TranslationString _applyPatchMsgBox =
+            new TranslationString("Apply patch");
+
+        #endregion
+
+        public FormApplyPatch()
+        {
+            InitializeComponent(); Translate();
+            EnableButtons();
+        }
+
+        public void SetPatchFile(string name)
+        {
+            PatchFile.Text = name;
+        }
+
+        private void EnableButtons()
+        {
+            if (Settings.Module.InTheMiddleOfPatch())
+            {
+                Apply.Enabled = false;
+                IgnoreWhitespace.Enabled = false;
+                PatchFileMode.Enabled = false;
+                PatchDirMode.Enabled = false;
+                AddFiles.Enabled = true;
+                Resolved.Enabled = !Settings.Module.InTheMiddleOfConflictedMerge();
+                Mergetool.Enabled = Settings.Module.InTheMiddleOfConflictedMerge();
+                Skip.Enabled = true;
+                Abort.Enabled = true;
+
+                PatchFile.Enabled = false;
+                PatchFile.ReadOnly = false;
+                BrowsePatch.Enabled = false;
+                PatchDir.Enabled = false;
+                PatchDir.ReadOnly = false;
+                BrowseDir.Enabled = false;
+            }
+            else
+            {
+                PatchFile.Enabled = PatchFileMode.Checked;
+                PatchFile.ReadOnly = !PatchFileMode.Checked;
+                BrowsePatch.Enabled = PatchFileMode.Checked;
+                PatchDir.Enabled = PatchDirMode.Checked;
+                PatchDir.ReadOnly = !PatchDirMode.Checked;
+                BrowseDir.Enabled = PatchDirMode.Checked;
+
+                Apply.Enabled = true;
+                IgnoreWhitespace.Enabled = true;
+                PatchFileMode.Enabled = true;
+                PatchDirMode.Enabled = true;
+                AddFiles.Enabled = false;
+                Resolved.Enabled = false;
+                Mergetool.Enabled = false;
+                Skip.Enabled = false;
+                Abort.Enabled = false;
+            }
+
+            patchGrid1.Initialize();
+
+            SolveMergeconflicts.Visible = Settings.Module.InTheMiddleOfConflictedMerge();
+
+            Resolved.Text = _conflictResolvedText.Text;
+            Mergetool.Text = _conflictMergetoolText.Text;
+            ContinuePanel.BackColor = Color.Transparent;
+            MergeToolPanel.BackColor = Color.Transparent;
+
+            if (Settings.Module.InTheMiddleOfConflictedMerge())
+            {
+                Mergetool.Text = ">" + _conflictMergetoolText.Text + "<";
+                Mergetool.Focus();
+                AcceptButton = Mergetool;
+                MergeToolPanel.BackColor = Color.Black;
+            }
+            else if (Settings.Module.InTheMiddleOfPatch())
+            {
+                Resolved.Text = ">" + _conflictResolvedText.Text + "<";
+                Resolved.Focus();
+                AcceptButton = Resolved;
+                ContinuePanel.BackColor = Color.Black;
+            }
+        }
+
+        private string SelectPatchFile(string initialDirectory)
+        {
+            using (var dialog = new OpenFileDialog
+                             {
+                                 Filter = _selectPatchFileFilter.Text + "|*.Patch",
+                                 InitialDirectory = initialDirectory,
+                                 Title = _selectPatchFileCaption.Text
+                             })
+            {
+                return (dialog.ShowDialog(this) == DialogResult.OK) ? dialog.FileName : PatchFile.Text;
+            }
+        }
+
+        private void BrowsePatch_Click(object sender, EventArgs e)
+        {
+            PatchFile.Text = SelectPatchFile(@".");
+        }
+
+        private void Apply_Click(object sender, EventArgs e)
+        {
+            if (string.IsNullOrEmpty(PatchFile.Text) && string.IsNullOrEmpty(PatchDir.Text))
+            {
+                MessageBox.Show(this, _noFileSelectedText.Text);
+                return;
+            }
+            Cursor.Current = Cursors.WaitCursor;
+            if (PatchFileMode.Checked)
+                if (IgnoreWhitespace.Checked)
+                {
+                    using (var frm = new FormProcess(GitCommandHelpers.PatchCmdIgnoreWhitespace(PatchFile.Text))) frm.ShowDialog(this);
+                }
+                else
+                {
+                    using (var frm = new FormProcess(GitCommandHelpers.PatchCmd(PatchFile.Text))) frm.ShowDialog(this);
+                }
+            else
+                if (IgnoreWhitespace.Checked)
+                {
+                    GitCommandHelpers.ApplyPatch(PatchDir.Text, GitCommandHelpers.PatchDirCmdIgnoreWhitespace());
+                }
+                else
+                {
+                    GitCommandHelpers.ApplyPatch(PatchDir.Text, GitCommandHelpers.PatchDirCmd());
+                }
+
+            EnableButtons();
+
+            if (!Settings.Module.InTheMiddleOfConflictedMerge() && !Settings.Module.InTheMiddleOfRebase() && !Settings.Module.InTheMiddleOfPatch())
+                Close();
+            Cursor.Current = Cursors.Default;
+        }
+
+        private void Mergetool_Click(object sender, EventArgs e)
+        {
+            GitUICommands.Instance.StartResolveConflictsDialog(this);
+            EnableButtons();
+        }
+
+        private void Skip_Click(object sender, EventArgs e)
+        {
+            Cursor.Current = Cursors.WaitCursor;
+            using (var frm = new FormProcess(GitCommandHelpers.SkipCmd())) frm.ShowDialog(this);
+            EnableButtons();
+            Cursor.Current = Cursors.Default;
+        }
+
+        private void Resolved_Click(object sender, EventArgs e)
+        {
+            Cursor.Current = Cursors.WaitCursor;
+            using (var frm = new FormProcess(GitCommandHelpers.ResolvedCmd())) frm.ShowDialog(this);
+            EnableButtons();
+            Cursor.Current = Cursors.Default;
+        }
+
+        private void Abort_Click(object sender, EventArgs e)
+        {
+            Cursor.Current = Cursors.WaitCursor;
+            using (var frm = new FormProcess(GitCommandHelpers.AbortCmd())) frm.ShowDialog(this);
+            EnableButtons();
+            Cursor.Current = Cursors.Default;
+        }
+
+        private void AddFiles_Click(object sender, EventArgs e)
+        {
+            GitUICommands.Instance.StartAddFilesDialog(this);
+        }
+
+        private void MergePatch_FormClosing(object sender, FormClosingEventArgs e)
+        {
+            SavePosition("merge-patch");
+        }
+
+        private void MergePatch_Load(object sender, EventArgs e)
+        {
+            PatchFile.Select();
+            RestorePosition("merge-patch");
+            Text = _applyPatchMsgBox.Text + " (" + Settings.WorkingDir + ")";
+            IgnoreWhitespace.Checked = Settings.ApplyPatchIgnoreWhitespace;
+        }
+
+        private void BrowseDir_Click(object sender, EventArgs e)
+        {
+            using (var browseDialog = new FolderBrowserDialog())
+            {
+
+                if (browseDialog.ShowDialog(this) == DialogResult.OK)
+                {
+                    PatchDir.Text = browseDialog.SelectedPath;
+                }
+            }
+        }
+
+        private void PatchFileMode_CheckedChanged(object sender, EventArgs e)
+        {
+            EnableButtons();
+        }
+
+        private void PatchDirMode_CheckedChanged(object sender, EventArgs e)
+        {
+
+        }
+
+        private void SolveMergeconflicts_Click(object sender, EventArgs e)
+        {
+            Mergetool_Click(sender, e);
+        }
+
+        private void IgnoreWhitespace_CheckedChanged(object sender, EventArgs e)
+        {
+            Settings.ApplyPatchIgnoreWhitespace = IgnoreWhitespace.Checked;
+        }
+    }
+}