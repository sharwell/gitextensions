--- conflicted
+++ resolved
@@ -169,11 +169,7 @@
             if (item == null)
                 return;
 
-<<<<<<< HEAD
-            if (item.ItemType == "blob")
-=======
             if (item.IsBlob)
->>>>>>> d7f3d71a
                 FileText.ViewGitItem(item.FileName, item.Guid);
             else
                 FileText.ViewText("", "");
@@ -882,11 +878,7 @@
             if (item == null)
                 return;
 
-<<<<<<< HEAD
-            if (item.ItemType == "blob" || item.ItemType == "tree")
-=======
             if (item.IsBlob || item.IsTree)
->>>>>>> d7f3d71a
             {
                 // TODO: Find lastest revison when file was changed based on RevisionGrid.GetRevisions();
                 GitUICommands.Instance.StartFileHistoryDialog(this, item.FileName);
@@ -960,11 +952,7 @@
             var item = GitTree.SelectedNode.Tag;
 
             if (item is GitItem)
-<<<<<<< HEAD
-                if (((GitItem)item).ItemType == "blob")
-=======
                 if (((GitItem)item).IsBlob)
->>>>>>> d7f3d71a
                 {
                     var fileName = ((GitItem)item).FileName;
                     if (fileName.Contains("\\") && fileName.LastIndexOf("\\") < fileName.Length)
@@ -984,11 +972,7 @@
             var item = (GitTree.SelectedNode != null) ? GitTree.SelectedNode.Tag : null;
 
             if (item is GitItem)
-<<<<<<< HEAD
-                if (((GitItem)item).ItemType == "blob")
-=======
                 if (((GitItem)item).IsBlob)
->>>>>>> d7f3d71a
                     enableItems = true;
 
             saveAsToolStripMenuItem.Enabled = enableItems;
@@ -1006,11 +990,7 @@
             {
                 var item = GitTree.SelectedNode.Tag;
                 if (item is GitItem)
-<<<<<<< HEAD
-                    if (((GitItem)item).ItemType == "blob")
-=======
                     if (((GitItem)item).IsBlob)
->>>>>>> d7f3d71a
                     {
                         var fileName = ((GitItem)item).FileName;
                         if (fileName.Contains("\\") && fileName.LastIndexOf("\\") < fileName.Length)
@@ -1046,22 +1026,14 @@
                     subNode.Nodes.Add(new TreeNode());
                 else
                 {
-<<<<<<< HEAD
-                    if (gitItem.ItemType == "tree")
-=======
                     if (gitItem.IsTree)
->>>>>>> d7f3d71a
                     {
                         subNode.ImageIndex = 1;
                         subNode.SelectedImageIndex = 1;
                         subNode.Nodes.Add(new TreeNode());
                     }
                     else
-<<<<<<< HEAD
-                        if (gitItem.ItemType == "commit")
-=======
                         if (gitItem.IsCommit)
->>>>>>> d7f3d71a
                         {
                             subNode.ImageIndex = 2;
                             subNode.SelectedImageIndex = 2;
@@ -1125,11 +1097,7 @@
             if (item == null)
                 return;
 
-<<<<<<< HEAD
-            if (item.ItemType != "blob")
-=======
             if (!item.IsBlob)
->>>>>>> d7f3d71a
                 return;
 
             if (GitUICommands.Instance.StartFileHistoryDialog(this, item.FileName))
@@ -1641,11 +1609,7 @@
 
             foreach (var submodule in submodules)
             {
-<<<<<<< HEAD
                 var submenu = new ToolStripMenuItem(submodule/*.Name*/);
-=======
-                var submenu = new ToolStripButton(submodule/*.Name*/);
->>>>>>> d7f3d71a
                 submenu.Click += SubmoduleToolStripButtonClick;
                 submenu.Width = 200;
                 openSubmoduleToolStripMenuItem.DropDownItems.Add(submenu);
@@ -1696,11 +1660,7 @@
                 if (string.IsNullOrEmpty(historyItem.Path))
                     continue;
 
-<<<<<<< HEAD
                 var historyItemMenu = new ToolStripMenuItem(historyItem.Path);
-=======
-                var historyItemMenu = new ToolStripButton(historyItem.Path);
->>>>>>> d7f3d71a
                 historyItemMenu.Click += HistoryItemMenuClick;
                 historyItemMenu.Width = 225;
                 recentToolStripMenuItem.DropDownItems.Add(historyItemMenu);
@@ -1709,11 +1669,7 @@
 
         private void HistoryItemMenuClick(object sender, EventArgs e)
         {
-<<<<<<< HEAD
             var button = sender as ToolStripMenuItem;
-=======
-            var button = sender as ToolStripButton;
->>>>>>> d7f3d71a
 
             if (button == null)
                 return;
@@ -1901,11 +1857,7 @@
 
             if (item == null)
                 return;
-<<<<<<< HEAD
-            if (item.ItemType != "blob")
-=======
             if (!item.IsBlob)
->>>>>>> d7f3d71a
                 return;
 
             var fileDialog =
@@ -2078,11 +2030,7 @@
             var item = GitTree.SelectedNode.Tag;
 
             if (item is GitItem)
-<<<<<<< HEAD
-                if (((GitItem)item).ItemType == "blob")
-=======
                 if (((GitItem)item).IsBlob)
->>>>>>> d7f3d71a
                 {
                     string fileName = ((GitItem)item).FileName;
                     fileName = Settings.WorkingDir + fileName;
@@ -2308,11 +2256,7 @@
             var item = GitTree.SelectedNode.Tag;
 
             if (item is GitItem)
-<<<<<<< HEAD
-                if (((GitItem)item).ItemType == "blob")
-=======
                 if (((GitItem)item).IsBlob)
->>>>>>> d7f3d71a
                 {
                     string fileName = ((GitItem)item).FileName;
                     fileName = Settings.WorkingDir + fileName;
@@ -2479,14 +2423,11 @@
             if (GitUICommands.Instance.StartSvnDcommitDialog(this))
                 Initialize();
         }
-<<<<<<< HEAD
         private void SvnFetchToolStripMenuItem_Click(object sender, EventArgs e)
         {
             if (GitUICommands.Instance.StartSvnFetchDialog(this))
                 Initialize();
         }
-=======
->>>>>>> d7f3d71a
 
         private void WorkingDirChanged(bool internalInitialize)
         {
