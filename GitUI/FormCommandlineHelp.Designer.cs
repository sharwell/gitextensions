﻿namespace GitUI
{
    partial class FormCommandlineHelp
    {
        /// <summary>
        /// Required designer variable.
        /// </summary>
        private System.ComponentModel.IContainer components = null;

        /// <summary>
        /// Clean up any resources being used.
        /// </summary>
        /// <param name="disposing">true if managed resources should be disposed; otherwise, false.</param>
        protected override void Dispose(bool disposing)
        {
            if (disposing && (components != null))
            {
                components.Dispose();
            }
            base.Dispose(disposing);
        }

        #region Windows Form Designer generated code

        /// <summary>
        /// Required method for Designer support - do not modify
        /// the contents of this method with the code editor.
        /// </summary>
        private void InitializeComponent()
        {
            System.ComponentModel.ComponentResourceManager resources = new System.ComponentModel.ComponentResourceManager(typeof(FormCommandlineHelp));
            this.label1 = new System.Windows.Forms.Label();
            this.SuspendLayout();
            // 
            // label1
            // 
            this.label1.AutoSize = true;
            this.label1.Location = new System.Drawing.Point(12, 9);
            this.label1.Name = "label1";
<<<<<<< HEAD
            this.label1.Size = new System.Drawing.Size(276, 570);
=======
            this.label1.Size = new System.Drawing.Size(226, 324);
>>>>>>> 88ccceae
            this.label1.TabIndex = 0;
            this.label1.Text = resources.GetString("label1.Text");
            // 
            // FormCommandlineHelp
            // 
            this.AutoScaleDimensions = new System.Drawing.SizeF(6F, 12F);
            this.AutoScaleMode = System.Windows.Forms.AutoScaleMode.Font;
            this.ClientSize = new System.Drawing.Size(417, 605);
            this.Controls.Add(this.label1);
            this.Name = "FormCommandlineHelp";
            this.Text = "Commandline usage";
            this.ResumeLayout(false);
            this.PerformLayout();

        }

        #endregion

        private System.Windows.Forms.Label label1;
    }
}<|MERGE_RESOLUTION|>--- conflicted
+++ resolved
@@ -37,17 +37,13 @@
             this.label1.AutoSize = true;
             this.label1.Location = new System.Drawing.Point(12, 9);
             this.label1.Name = "label1";
-<<<<<<< HEAD
             this.label1.Size = new System.Drawing.Size(276, 570);
-=======
-            this.label1.Size = new System.Drawing.Size(226, 324);
->>>>>>> 88ccceae
             this.label1.TabIndex = 0;
             this.label1.Text = resources.GetString("label1.Text");
             // 
             // FormCommandlineHelp
             // 
-            this.AutoScaleDimensions = new System.Drawing.SizeF(6F, 12F);
+            this.AutoScaleDimensions = new System.Drawing.SizeF(7F, 15F);
             this.AutoScaleMode = System.Windows.Forms.AutoScaleMode.Font;
             this.ClientSize = new System.Drawing.Size(417, 605);
             this.Controls.Add(this.label1);
