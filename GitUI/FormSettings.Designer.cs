--- conflicted
+++ resolved
@@ -2201,11 +2201,8 @@
         private System.Windows.Forms.Label label48;
         private System.Windows.Forms.ComboBox Language;
         private System.Windows.Forms.Label label49;
-<<<<<<< HEAD
+        private System.Windows.Forms.LinkLabel helpTranslate;
         private System.Windows.Forms.CheckBox MulticolorBranches;
-=======
-        private System.Windows.Forms.LinkLabel helpTranslate;
->>>>>>> cbec9ac8
 
     }
 }