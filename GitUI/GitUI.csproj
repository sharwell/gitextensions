﻿<?xml version="1.0" encoding="utf-8"?>
<Project ToolsVersion="4.0" DefaultTargets="Build" xmlns="http://schemas.microsoft.com/developer/msbuild/2003">
  <PropertyGroup>
    <Configuration Condition=" '$(Configuration)' == '' ">Debug</Configuration>
    <Platform Condition=" '$(Platform)' == '' ">AnyCPU</Platform>
    <ProductVersion>9.0.30729</ProductVersion>
    <SchemaVersion>2.0</SchemaVersion>
    <ProjectGuid>{CF5B22E7-230F-4E50-BE88-C4F7023CED2C}</ProjectGuid>
    <OutputType>Library</OutputType>
    <AppDesignerFolder>Properties</AppDesignerFolder>
    <RootNamespace>GitUI</RootNamespace>
    <AssemblyName>GitUI</AssemblyName>
    <FileAlignment>512</FileAlignment>
    <SignAssembly>false</SignAssembly>
    <AssemblyOriginatorKeyFile>gituikey.snk.pfx</AssemblyOriginatorKeyFile>
    <FileUpgradeFlags>
    </FileUpgradeFlags>
    <OldToolsVersion>3.5</OldToolsVersion>
    <UpgradeBackupLocation />
    <IsWebBootstrapper>false</IsWebBootstrapper>
    <PublishUrl>publish\</PublishUrl>
    <Install>true</Install>
    <InstallFrom>Disk</InstallFrom>
    <UpdateEnabled>false</UpdateEnabled>
    <UpdateMode>Foreground</UpdateMode>
    <UpdateInterval>7</UpdateInterval>
    <UpdateIntervalUnits>Days</UpdateIntervalUnits>
    <UpdatePeriodically>false</UpdatePeriodically>
    <UpdateRequired>false</UpdateRequired>
    <MapFileExtensions>true</MapFileExtensions>
    <ApplicationRevision>0</ApplicationRevision>
    <ApplicationVersion>1.0.0.%2a</ApplicationVersion>
    <UseApplicationTrust>false</UseApplicationTrust>
    <BootstrapperEnabled>true</BootstrapperEnabled>
    <TargetFrameworkVersion>v4.0</TargetFrameworkVersion>
    <SolutionDir Condition="$(SolutionDir) == '' Or $(SolutionDir) == '*Undefined*'">..\</SolutionDir>
    <RestorePackages>true</RestorePackages>
    <TargetFrameworkProfile>Client</TargetFrameworkProfile>
    <NuGetPackageImportStamp>
    </NuGetPackageImportStamp>
  </PropertyGroup>
  <PropertyGroup Condition=" '$(Configuration)|$(Platform)' == 'Debug|AnyCPU' ">
    <DebugSymbols>true</DebugSymbols>
    <DebugType>full</DebugType>
    <Optimize>false</Optimize>
    <OutputPath>bin\Debug\</OutputPath>
    <DefineConstants>DEBUG;TRACE</DefineConstants>
    <ErrorReport>prompt</ErrorReport>
    <WarningLevel>4</WarningLevel>
    <TreatWarningsAsErrors>true</TreatWarningsAsErrors>
<<<<<<< HEAD
    <CodeAnalysisRuleSet>..\FxCopRules.ruleset</CodeAnalysisRuleSet>
    <RunCodeAnalysis>true</RunCodeAnalysis>
    <NoWarn>1573</NoWarn>
=======
>>>>>>> c548c0e2
  </PropertyGroup>
  <PropertyGroup Condition=" '$(Configuration)|$(Platform)' == 'Release|AnyCPU' ">
    <DebugType>pdbonly</DebugType>
    <Optimize>true</Optimize>
    <OutputPath>bin\Release\</OutputPath>
    <DefineConstants>TRACE</DefineConstants>
    <ErrorReport>prompt</ErrorReport>
    <WarningLevel>4</WarningLevel>
    <TreatWarningsAsErrors>true</TreatWarningsAsErrors>
  </PropertyGroup>
  <ItemGroup>
    <Reference Include="ConEmu.WinForms, Version=1.0.0.0, Culture=neutral, PublicKeyToken=00340228797aafb8, processorArchitecture=MSIL">
      <HintPath>..\packages\ConEmu.Control.WinForms.1.0.20160313.1\lib\net40\ConEmu.WinForms.dll</HintPath>
      <Private>True</Private>
    </Reference>
    <Reference Include="PSTaskDialog">
      <HintPath>..\Bin\PSTaskDialog.dll</HintPath>
    </Reference>
    <Reference Include="System" />
    <Reference Include="System.ComponentModel.Composition" />
    <Reference Include="System.Core">
      <RequiredTargetFramework>3.5</RequiredTargetFramework>
    </Reference>
    <Reference Include="System.DirectoryServices" />
    <Reference Include="System.Drawing" />
    <Reference Include="System.Reactive.Core, Version=2.2.5.0, Culture=neutral, PublicKeyToken=31bf3856ad364e35, processorArchitecture=MSIL">
      <HintPath>..\packages\Rx-Core.2.2.5\lib\net40\System.Reactive.Core.dll</HintPath>
      <Private>True</Private>
    </Reference>
    <Reference Include="System.Reactive.Interfaces, Version=2.2.5.0, Culture=neutral, PublicKeyToken=31bf3856ad364e35, processorArchitecture=MSIL">
      <HintPath>..\packages\Rx-Interfaces.2.2.5\lib\net40\System.Reactive.Interfaces.dll</HintPath>
      <Private>True</Private>
    </Reference>
    <Reference Include="System.Reactive.Linq, Version=2.2.5.0, Culture=neutral, PublicKeyToken=31bf3856ad364e35, processorArchitecture=MSIL">
      <HintPath>..\packages\Rx-Linq.2.2.5\lib\net40\System.Reactive.Linq.dll</HintPath>
      <Private>True</Private>
    </Reference>
    <Reference Include="System.Reactive.PlatformServices, Version=2.2.5.0, Culture=neutral, PublicKeyToken=31bf3856ad364e35, processorArchitecture=MSIL">
      <HintPath>..\packages\Rx-PlatformServices.2.2.5\lib\net40\System.Reactive.PlatformServices.dll</HintPath>
      <Private>True</Private>
    </Reference>
    <Reference Include="System.Security" />
    <Reference Include="System.Windows.Forms" />
    <Reference Include="System.Data" />
    <Reference Include="System.Xml" />
    <Reference Include="ICSharpCode.TextEditor">
      <HintPath>..\Bin\ICSharpCode.TextEditor.dll</HintPath>
    </Reference>
    <Reference Include="Microsoft.WindowsAPICodePack">
      <HintPath>..\Bin\Microsoft.WindowsAPICodePack.dll</HintPath>
    </Reference>
    <Reference Include="Microsoft.WindowsAPICodePack.Shell">
      <HintPath>..\Bin\Microsoft.WindowsAPICodePack.Shell.dll</HintPath>
    </Reference>
  </ItemGroup>
  <ItemGroup>
    <Compile Include="..\CommonAssemblyInfo.cs">
      <Link>Properties\CommonAssemblyInfo.cs</Link>
    </Compile>
    <Compile Include="AutoCompletion\CommitAutoCompleteProvider.cs" />
    <Compile Include="AutoCompletion\IAutoCompleteProvider.cs" />
    <Compile Include="BuildServerIntegration\BuildInfoDrawingLogic.cs" />
    <Compile Include="BuildServerIntegration\BuildServerWatcher.cs" />
    <Compile Include="CommandsDialogs\AboutBox.cs">
      <SubType>Form</SubType>
    </Compile>
    <Compile Include="CommandsDialogs\AboutBox.Designer.cs">
      <DependentUpon>AboutBox.cs</DependentUpon>
    </Compile>
    <Compile Include="CommandsDialogs\BrowseDialog\FormOpenDirectory.cs">
      <SubType>Form</SubType>
    </Compile>
    <Compile Include="CommandsDialogs\BrowseDialog\FormOpenDirectory.Designer.cs">
      <DependentUpon>FormOpenDirectory.cs</DependentUpon>
    </Compile>
    <Compile Include="CommandsDialogs\BrowseDialog\FormUpdates.cs">
      <SubType>Form</SubType>
    </Compile>
    <Compile Include="CommandsDialogs\BrowseDialog\FormUpdates.Designer.cs">
      <DependentUpon>FormUpdates.cs</DependentUpon>
    </Compile>
    <Compile Include="CommandsDialogs\BuildReportTabPageExtension.cs" />
    <Compile Include="CommandsDialogs\BrowseDialog\FormBrowseUtil.cs" />
    <Compile Include="CommandsDialogs\BrowseDialog\FormBrowseMenus.cs" />
    <Compile Include="CommandsDialogs\BrowseDialog\FormBrowseMenuCommands.cs" />
    <Compile Include="CommandsDialogs\BrowseDialog\MenuCommand.cs" />
    <Compile Include="CommandsDialogs\BrowseDialog\MenuCommandsBase.cs" />
    <Compile Include="CommandsDialogs\FormCompareToBranch.cs">
      <SubType>Form</SubType>
    </Compile>
    <Compile Include="CommandsDialogs\FormCompareToBranch.Designer.cs">
      <DependentUpon>FormCompareToBranch.cs</DependentUpon>
    </Compile>
    <Compile Include="CommandsDialogs\FormDiff.cs">
      <SubType>Form</SubType>
    </Compile>
    <Compile Include="CommandsDialogs\FormDiff.Designer.cs">
      <DependentUpon>FormDiff.cs</DependentUpon>
    </Compile>
    <Compile Include="CommandsDialogs\FormSparseWorkingCopyViewModel.cs" />
    <Compile Include="CommandsDialogs\FormMergeSubmodule.cs">
      <SubType>Form</SubType>
    </Compile>
    <Compile Include="CommandsDialogs\FormMergeSubmodule.Designer.cs">
      <DependentUpon>FormMergeSubmodule.cs</DependentUpon>
    </Compile>
    <Compile Include="CommandsDialogs\FormSparseWorkingCopy.cs">
      <SubType>Form</SubType>
    </Compile>
    <Compile Include="CommandsDialogs\RepoHosting\CreatePullRequestForm.cs">
      <SubType>Form</SubType>
    </Compile>
    <Compile Include="CommandsDialogs\RepoHosting\CreatePullRequestForm.Designer.cs">
      <DependentUpon>CreatePullRequestForm.cs</DependentUpon>
    </Compile>
    <Compile Include="CommandsDialogs\RepoHosting\DiscussionHtmlCreator.cs" />
    <Compile Include="CommandsDialogs\RepoHosting\ForkAndCloneForm.cs">
      <SubType>Form</SubType>
    </Compile>
    <Compile Include="CommandsDialogs\RepoHosting\ForkAndCloneForm.Designer.cs">
      <DependentUpon>ForkAndCloneForm.cs</DependentUpon>
    </Compile>
    <Compile Include="CommandsDialogs\RepoHosting\ViewPullRequestsForm.cs">
      <SubType>Form</SubType>
    </Compile>
    <Compile Include="CommandsDialogs\RepoHosting\ViewPullRequestsForm.Designer.cs">
      <DependentUpon>ViewPullRequestsForm.cs</DependentUpon>
    </Compile>
    <Compile Include="CommandsDialogs\SettingsDialog\Pages\BuildServerIntegrationSettingsPage.cs">
      <SubType>UserControl</SubType>
    </Compile>
    <Compile Include="CommandsDialogs\SettingsDialog\Pages\BuildServerIntegrationSettingsPage.Designer.cs">
      <DependentUpon>BuildServerIntegrationSettingsPage.cs</DependentUpon>
    </Compile>
    <Compile Include="CommandsDialogs\SettingsDialog\Pages\CommitDialogSettingsPage.cs">
      <SubType>UserControl</SubType>
    </Compile>
    <Compile Include="CommandsDialogs\SettingsDialog\Pages\CommitDialogSettingsPage.Designer.cs">
      <DependentUpon>CommitDialogSettingsPage.cs</DependentUpon>
    </Compile>
    <Compile Include="CommandsDialogs\SettingsDialog\EditorHelper.cs" />
    <Compile Include="CommandsDialogs\SettingsDialog\AutoLayoutSettingsPage.cs">
      <SubType>UserControl</SubType>
    </Compile>
    <Compile Include="CommandsDialogs\SettingsDialog\AutoLayoutSettingsPage.Designer.cs">
      <DependentUpon>AutoLayoutSettingsPage.cs</DependentUpon>
    </Compile>
    <Compile Include="CommandsDialogs\SettingsDialog\Pages\DetailedSettingsPage.cs">
      <SubType>UserControl</SubType>
    </Compile>
    <Compile Include="CommandsDialogs\SettingsDialog\Pages\DetailedSettingsPage.Designer.cs">
      <DependentUpon>DetailedSettingsPage.cs</DependentUpon>
    </Compile>
    <Compile Include="FormStatusOutputLog.cs" />
    <Compile Include="Editor\Diff\CombinedDiffHighlightService.cs" />
    <Compile Include="Editor\Diff\DiffHighlightService.cs" />
    <Compile Include="Editor\Diff\DiffLineNumAnalyzer.cs" />
    <Compile Include="Editor\Diff\DiffViewerLineNumberCtrl.cs" />
    <Compile Include="Editor\Diff\LinePrefixHelper.cs" />
    <Compile Include="Editor\Diff\LineSegmentGetter.cs" />
    <Compile Include="HelperDialogs\FormBuildServerCredentials.cs">
      <SubType>Form</SubType>
    </Compile>
    <Compile Include="HelperDialogs\FormBuildServerCredentials.Designer.cs">
      <DependentUpon>FormBuildServerCredentials.cs</DependentUpon>
    </Compile>
    <Compile Include="CommandsDialogs\FormatPatchDialog\SmtpCredentials.cs">
      <SubType>Form</SubType>
    </Compile>
    <Compile Include="CommandsDialogs\FormatPatchDialog\SmtpCredentials.Designer.cs">
      <DependentUpon>SmtpCredentials.cs</DependentUpon>
    </Compile>
    <Compile Include="CommandsDialogs\SettingsDialog\Pages\RevisionLinksSettingsPage.cs">
      <SubType>UserControl</SubType>
    </Compile>
    <Compile Include="CommandsDialogs\SettingsDialog\Pages\RevisionLinksSettingsPage.Designer.cs">
      <DependentUpon>RevisionLinksSettingsPage.cs</DependentUpon>
    </Compile>
    <Compile Include="CommandsDialogs\SettingsDialog\ConfigFileSettingsSet.cs" />
    <Compile Include="CommandsDialogs\SettingsDialog\RepoDistSettingsPage.cs">
      <SubType>UserControl</SubType>
    </Compile>
    <Compile Include="CommandsDialogs\SettingsDialog\ConfigFileSettingsPage.cs">
      <SubType>UserControl</SubType>
    </Compile>
    <Compile Include="CommandsDialogs\SettingsDialog\SettingsPageHeader.cs">
      <SubType>UserControl</SubType>
    </Compile>
    <Compile Include="CommandsDialogs\SettingsDialog\SettingsPageHeader.Designer.cs">
      <DependentUpon>SettingsPageHeader.cs</DependentUpon>
    </Compile>
    <Compile Include="CommandsDialogs\SettingsDialog\Plugins\PluginRootIntroductionPage.cs">
      <SubType>UserControl</SubType>
    </Compile>
    <Compile Include="CommandsDialogs\SettingsDialog\Plugins\PluginRootIntroductionPage.Designer.cs">
      <DependentUpon>PluginRootIntroductionPage.cs</DependentUpon>
    </Compile>
    <Compile Include="CommandsDialogs\SettingsDialog\RepoDistSettingsSet.cs" />
    <Compile Include="CommandsDialogs\SettingsDialog\SettingsPageWithHeader.cs">
      <SubType>UserControl</SubType>
    </Compile>
    <Compile Include="Hotkey\KeysExtensions.cs" />
    <Compile Include="RepoHosts.cs" />
    <Compile Include="AutoCompletion\AutoCompleteWord.cs" />
    <Compile Include="UserControls\BranchComboBox.cs">
      <SubType>UserControl</SubType>
    </Compile>
    <Compile Include="UserControls\BranchComboBox.Designer.cs">
      <DependentUpon>BranchComboBox.cs</DependentUpon>
    </Compile>
    <Compile Include="CommitInfo\CommandEventArgs.cs" />
    <Compile Include="UserControls\BranchSelector.cs">
      <SubType>UserControl</SubType>
    </Compile>
    <Compile Include="UserControls\BranchSelector.Designer.cs">
      <DependentUpon>BranchSelector.cs</DependentUpon>
    </Compile>
    <Compile Include="UserControls\ComboBoxHelper.cs" />
    <Compile Include="UserControls\CommitPickerSmallControl.cs">
      <SubType>UserControl</SubType>
    </Compile>
    <Compile Include="UserControls\CommitPickerSmallControl.Designer.cs">
      <DependentUpon>CommitPickerSmallControl.cs</DependentUpon>
    </Compile>
    <Compile Include="UserControls\CommitSummaryUserControl.cs">
      <SubType>UserControl</SubType>
    </Compile>
    <Compile Include="UserControls\CommitSummaryUserControl.Designer.cs">
      <DependentUpon>CommitSummaryUserControl.cs</DependentUpon>
    </Compile>
    <Compile Include="CommandsDialogs\CommitDialog\CommitTemplateItem.cs" />
    <Compile Include="UserControls\ConsoleEmulatorOutputControl.cs">
      <SubType>Component</SubType>
    </Compile>
    <Compile Include="UserControls\ConsoleOutputControl.cs">
      <SubType>Component</SubType>
    </Compile>
    <Compile Include="UserControls\EditboxBasedConsoleOutputControl.cs">
      <SubType>Component</SubType>
    </Compile>
    <Compile Include="UserControls\ExListView.cs">
      <SubType>Component</SubType>
    </Compile>
    <Compile Include="UserControls\GotoUserManualControl.cs">
      <SubType>UserControl</SubType>
    </Compile>
    <Compile Include="UserControls\GotoUserManualControl.Designer.cs">
      <DependentUpon>GotoUserManualControl.cs</DependentUpon>
    </Compile>
    <Compile Include="UserControls\RevisionGridClasses\CopyToClipboardMenuHelper.cs" />
    <Compile Include="UserControls\RevisionGridClasses\CaptionCustomMenuRenderer.cs" />
    <Compile Include="UserControls\RevisionGridClasses\FollowParentRewriter.cs" />
    <Compile Include="UserControls\RevisionGridClasses\GitRefListsForRevision.cs" />
    <Compile Include="UserControls\RevisionGridClasses\MenuUtil.cs" />
    <Compile Include="UserControls\RevisionGridClasses\NavigationHistory.cs" />
    <Compile Include="UserControls\RevisionGridClasses\ParentChildNavigationHistory.cs" />
    <Compile Include="UserControls\AuthorEmailBasedRevisionHighlighting.cs" />
    <Compile Include="UserControls\TextEventArgs.cs" />
    <Compile Include="UserControls\WebBrowserCtrl.cs">
      <SubType>Component</SubType>
    </Compile>
    <Compile Include="UserManual\UserManual.cs" />
    <Compile Include="UserManual\SingleHtmlUserManual.cs" />
    <Compile Include="UserManual\StandardHtmlUserManual.cs" />
    <Compile Include="UserManual\IProvideUserManual.cs" />
    <Compile Include="UserControls\RemotesComboboxControl.cs">
      <SubType>UserControl</SubType>
    </Compile>
    <Compile Include="UserControls\RemotesComboboxControl.Designer.cs">
      <DependentUpon>RemotesComboboxControl.cs</DependentUpon>
    </Compile>
    <Compile Include="UserControls\RevisionGridClasses\DoubleClickRevisionEventArgs.cs" />
    <Compile Include="UserControls\RevisionGridClasses\DvcsGraph.Graph.cs">
      <DependentUpon>DvcsGraph.cs</DependentUpon>
      <SubType>Component</SubType>
    </Compile>
    <Compile Include="UserControls\RevisionGridClasses\DvcsGraph.Junction.cs">
      <DependentUpon>DvcsGraph.cs</DependentUpon>
      <SubType>Component</SubType>
    </Compile>
    <Compile Include="UserControls\RevisionGridClasses\DvcsGraph.Lanes.cs">
      <DependentUpon>DvcsGraph.cs</DependentUpon>
      <SubType>Component</SubType>
    </Compile>
    <Compile Include="Editor\FormGoToLine.cs">
      <SubType>Form</SubType>
    </Compile>
    <Compile Include="Editor\FormGoToLine.Designer.cs">
      <DependentUpon>FormGoToLine.cs</DependentUpon>
    </Compile>
    <Compile Include="FilterBranchHelper.cs" />
    <Compile Include="FilterRevisionsHelper.cs" />
    <Compile Include="CommandsDialogs\FormCheckoutBranch.cs">
      <SubType>Form</SubType>
    </Compile>
    <Compile Include="HelperDialogs\FormChooseCommit.cs">
      <SubType>Form</SubType>
    </Compile>
    <Compile Include="HelperDialogs\FormChooseCommit.Designer.cs">
      <DependentUpon>FormChooseCommit.cs</DependentUpon>
    </Compile>
    <Compile Include="CommandsDialogs\CommitDialog\FormCommitTemplateSettings.cs">
      <SubType>Form</SubType>
    </Compile>
    <Compile Include="CommandsDialogs\FormCheckoutBranch.Designer.cs">
      <DependentUpon>FormCheckoutBranch.cs</DependentUpon>
    </Compile>
    <Compile Include="CommandsDialogs\CommitDialog\FormCommitTemplateSettings.Designer.cs">
      <DependentUpon>FormCommitTemplateSettings.cs</DependentUpon>
    </Compile>
    <Compile Include="CommandsDialogs\BrowseDialog\FormRecentReposSettings.cs">
      <SubType>Form</SubType>
    </Compile>
    <Compile Include="CommandsDialogs\BrowseDialog\FormRecentReposSettings.Designer.cs">
      <DependentUpon>FormRecentReposSettings.cs</DependentUpon>
    </Compile>
    <Compile Include="CommandsDialogs\FormRenameBranch.cs">
      <SubType>Form</SubType>
    </Compile>
    <Compile Include="CommandsDialogs\FormRenameBranch.Designer.cs">
      <DependentUpon>FormRenameBranch.cs</DependentUpon>
    </Compile>
    <Compile Include="CommandsDialogs\DataGridViewCheckBoxHeaderCell.cs" />
    <Compile Include="Editor\RichTextBoxXhtmlSupportExtension.cs" />
    <Compile Include="CommandsDialogs\AboutBoxDialog\FormContributors.cs">
      <SubType>Form</SubType>
    </Compile>
    <Compile Include="CommandsDialogs\BrowseDialog\FormGoToCommit.cs">
      <SubType>Form</SubType>
    </Compile>
    <Compile Include="CommandsDialogs\BrowseDialog\FormGoToCommit.Designer.cs">
      <DependentUpon>FormGoToCommit.cs</DependentUpon>
    </Compile>
    <Compile Include="CommandsDialogs\FormResetChanges.cs">
      <SubType>Form</SubType>
    </Compile>
    <Compile Include="CommandsDialogs\FormResetChanges.Designer.cs">
      <DependentUpon>FormResetChanges.cs</DependentUpon>
    </Compile>
    <Compile Include="HelperDialogs\FormSelectMultipleBranches.cs">
      <SubType>Form</SubType>
    </Compile>
    <Compile Include="HelperDialogs\FormSelectMultipleBranches.Designer.cs">
      <DependentUpon>FormSelectMultipleBranches.cs</DependentUpon>
    </Compile>
    <Compile Include="CommandsDialogs\FormSvnClone.cs">
      <SubType>Form</SubType>
    </Compile>
    <Compile Include="CommandsDialogs\FormSvnClone.Designer.cs">
      <DependentUpon>FormSvnClone.cs</DependentUpon>
    </Compile>
    <Compile Include="CommandsDialogs\FormVerify.LostObject.cs">
      <DependentUpon>FormVerify.cs</DependentUpon>
      <SubType>Form</SubType>
    </Compile>
    <Compile Include="GitModuleControl.cs">
      <SubType>UserControl</SubType>
    </Compile>
    <Compile Include="GitModuleForm.cs">
      <SubType>Form</SubType>
    </Compile>
    <Compile Include="GitUIExtensions.cs" />
    <Compile Include="GlobalSuppressions.cs" />
    <Compile Include="UserControls\HelpImageDisplayUserControl.cs">
      <SubType>UserControl</SubType>
    </Compile>
    <Compile Include="UserControls\HelpImageDisplayUserControl.Designer.cs">
      <DependentUpon>HelpImageDisplayUserControl.cs</DependentUpon>
    </Compile>
    <Compile Include="CommandsDialogs\SettingsDialog\Pages\ControlHotkeys.cs">
      <SubType>UserControl</SubType>
    </Compile>
    <Compile Include="CommandsDialogs\SettingsDialog\Pages\ControlHotkeys.Designer.cs">
      <DependentUpon>ControlHotkeys.cs</DependentUpon>
    </Compile>
    <Compile Include="Hotkey\HotkeySettings.cs" />
    <Compile Include="Hotkey\HotkeySettingsManager.cs" />
    <Compile Include="CommandsDialogs\SettingsDialog\Pages\TextboxHotkey.cs">
      <SubType>Component</SubType>
    </Compile>
    <Compile Include="IGitUICommandsSource.cs" />
    <Compile Include="UserControls\RevisionGridClasses\IndexWatcher.cs" />
    <Compile Include="UserControls\MenuStripEx.cs">
      <SubType>Component</SubType>
    </Compile>
    <Compile Include="MessageBoxes.cs" />
    <Compile Include="MouseWheelRedirector.cs" />
    <Compile Include="CommandsDialogs\SettingsDialog\MergeToolsHelper.cs" />
    <Compile Include="UserControls\PathFormatter.cs" />
    <Compile Include="Editor\FileViewer.cs">
      <SubType>UserControl</SubType>
    </Compile>
    <Compile Include="Editor\FileViewer.Designer.cs">
      <DependentUpon>FileViewer.cs</DependentUpon>
    </Compile>
    <Compile Include="CommandsDialogs\FormViewPatch.cs">
      <SubType>Form</SubType>
    </Compile>
    <Compile Include="CommandsDialogs\FormViewPatch.Designer.cs">
      <DependentUpon>FormViewPatch.cs</DependentUpon>
    </Compile>
    <Compile Include="UserControls\BlameControl.cs">
      <SubType>UserControl</SubType>
    </Compile>
    <Compile Include="UserControls\BlameControl.Designer.cs">
      <DependentUpon>BlameControl.cs</DependentUpon>
    </Compile>
    <Compile Include="CommandsDialogs\FormBlame.cs">
      <SubType>Form</SubType>
    </Compile>
    <Compile Include="CommandsDialogs\FormBlame.Designer.cs">
      <DependentUpon>FormBlame.cs</DependentUpon>
    </Compile>
    <Compile Include="Editor\FileViewerInternal.cs">
      <SubType>UserControl</SubType>
    </Compile>
    <Compile Include="Editor\FileViewerInternal.Designer.cs">
      <DependentUpon>FileViewerInternal.cs</DependentUpon>
    </Compile>
    <Compile Include="Editor\IFileViewer.cs" />
    <Compile Include="CommandsDialogs\BrowseDialog\FormBisect.cs">
      <SubType>Form</SubType>
    </Compile>
    <Compile Include="CommandsDialogs\BrowseDialog\FormBisect.Designer.cs">
      <DependentUpon>FormBisect.cs</DependentUpon>
    </Compile>
    <Compile Include="CommandsDialogs\SettingsDialog\Pages\FormChooseTranslation.cs">
      <SubType>Form</SubType>
    </Compile>
    <Compile Include="CommandsDialogs\SettingsDialog\Pages\FormChooseTranslation.Designer.cs">
      <DependentUpon>FormChooseTranslation.cs</DependentUpon>
    </Compile>
    <Compile Include="CommandsDialogs\FormEditor.cs">
      <SubType>Form</SubType>
    </Compile>
    <Compile Include="CommandsDialogs\FormEditor.Designer.cs">
      <DependentUpon>FormEditor.cs</DependentUpon>
    </Compile>
    <Compile Include="CommandsDialogs\FormGitAttributes.cs">
      <SubType>Form</SubType>
    </Compile>
    <Compile Include="CommandsDialogs\FormGitAttributes.Designer.cs">
      <DependentUpon>FormGitAttributes.cs</DependentUpon>
    </Compile>
    <Compile Include="CommandsDialogs\SettingsDialog\Pages\FormFixHome.cs">
      <SubType>Form</SubType>
    </Compile>
    <Compile Include="HelperDialogs\FormRunScriptSpecify.cs">
      <SubType>Form</SubType>
    </Compile>
    <Compile Include="HelperDialogs\FormRunScriptSpecify.Designer.cs">
      <DependentUpon>FormRunScriptSpecify.cs</DependentUpon>
    </Compile>
    <Compile Include="FormStatus.cs">
      <SubType>Form</SubType>
    </Compile>
    <Compile Include="CommandsDialogs\SettingsDialog\Pages\FormFixHome.Designer.cs">
      <DependentUpon>FormFixHome.cs</DependentUpon>
    </Compile>
    <Compile Include="FormStatus.Designer.cs">
      <DependentUpon>FormStatus.cs</DependentUpon>
    </Compile>
    <Compile Include="FormSplash.cs">
      <SubType>Form</SubType>
    </Compile>
    <Compile Include="FormSplash.Designer.cs">
      <DependentUpon>FormSplash.cs</DependentUpon>
    </Compile>
    <Compile Include="CommandsDialogs\FormBrowse.cs">
      <SubType>Form</SubType>
    </Compile>
    <Compile Include="CommandsDialogs\FormBrowse.Designer.cs">
      <DependentUpon>FormBrowse.cs</DependentUpon>
    </Compile>
    <Compile Include="Editor\ColorHelper.cs" />
    <Compile Include="CommandsDialogs\FormCommit.cs">
      <SubType>Form</SubType>
    </Compile>
    <Compile Include="CommandsDialogs\FormCommit.Designer.cs">
      <DependentUpon>FormCommit.cs</DependentUpon>
    </Compile>
    <Compile Include="CommitInfo\CommitInfo.cs">
      <SubType>UserControl</SubType>
    </Compile>
    <Compile Include="CommitInfo\CommitInfo.Designer.cs">
      <DependentUpon>CommitInfo.cs</DependentUpon>
    </Compile>
    <Compile Include="CommandsDialogs\BrowseDialog\DashboardControl\Dashboard.cs">
      <SubType>UserControl</SubType>
    </Compile>
    <Compile Include="CommandsDialogs\BrowseDialog\DashboardControl\Dashboard.Designer.cs">
      <DependentUpon>Dashboard.cs</DependentUpon>
    </Compile>
    <Compile Include="CommandsDialogs\BrowseDialog\DashboardControl\DashboardCategory.cs">
      <SubType>UserControl</SubType>
    </Compile>
    <Compile Include="CommandsDialogs\BrowseDialog\DashboardControl\DashboardCategory.Designer.cs">
      <DependentUpon>DashboardCategory.cs</DependentUpon>
    </Compile>
    <Compile Include="CommandsDialogs\BrowseDialog\DashboardControl\DashboardEditor.cs">
      <SubType>UserControl</SubType>
    </Compile>
    <Compile Include="CommandsDialogs\BrowseDialog\DashboardControl\DashboardEditor.Designer.cs">
      <DependentUpon>DashboardEditor.cs</DependentUpon>
    </Compile>
    <Compile Include="CommandsDialogs\BrowseDialog\DashboardControl\DashboardItem.cs">
      <SubType>UserControl</SubType>
    </Compile>
    <Compile Include="CommandsDialogs\BrowseDialog\DashboardControl\DashboardItem.Designer.cs">
      <DependentUpon>DashboardItem.cs</DependentUpon>
    </Compile>
    <Compile Include="UserControls\RevisionGridClasses\DvcsGraph.cs">
      <SubType>Component</SubType>
    </Compile>
    <Compile Include="UserControls\RevisionGridClasses\DvcsGraph.Designer.cs">
      <DependentUpon>DvcsGraph.cs</DependentUpon>
    </Compile>
    <Compile Include="UserControls\FileStatusList.cs">
      <SubType>UserControl</SubType>
    </Compile>
    <Compile Include="UserControls\FileStatusList.Designer.cs">
      <DependentUpon>FileStatusList.cs</DependentUpon>
    </Compile>
    <Compile Include="CommandsDialogs\FormCherryPick.cs">
      <SubType>Form</SubType>
    </Compile>
    <Compile Include="CommandsDialogs\FormCherryPick.Designer.cs">
      <DependentUpon>FormCherryPick.cs</DependentUpon>
    </Compile>
    <Compile Include="CommandsDialogs\BrowseDialog\GitFileTreeComparer.cs" />
    <Compile Include="Lemmings.cs" />
    <Compile Include="Plugin\GitPluginSettingsContainer.cs" />
    <Compile Include="Plugin\LoadPlugins.cs" />
    <Compile Include="Plugin\PluginExtraction.cs" />
    <Compile Include="ProcessOutputTimer.cs" />
    <Compile Include="Properties\AssemblyInfo.cs" />
    <Compile Include="Properties\Resources.Designer.cs">
      <AutoGen>True</AutoGen>
      <DesignTime>True</DesignTime>
      <DependentUpon>Resources.resx</DependentUpon>
    </Compile>
    <Compile Include="Properties\Resources.Custom.cs">
      <DependentUpon>Resources.resx</DependentUpon>
    </Compile>
    <Compile Include="Script\ScriptRunner.cs" />
    <Compile Include="Script\ScriptInfo.cs" />
    <Compile Include="Script\ScriptManager.cs" />
    <Compile Include="CommandsDialogs\SettingsDialog\CheckSettingsLogic.cs" />
    <Compile Include="CommandsDialogs\SettingsDialog\CommonLogic.cs" />
    <Compile Include="CommandsDialogs\SettingsDialog\ISettingsPage.cs" />
    <Compile Include="CommandsDialogs\SettingsDialog\ISettingsPageHost.cs" />
    <Compile Include="CommandsDialogs\SettingsDialog\Pages\AdvancedSettingsPage.cs">
      <SubType>UserControl</SubType>
    </Compile>
    <Compile Include="CommandsDialogs\SettingsDialog\Pages\AdvancedSettingsPage.Designer.cs">
      <DependentUpon>AdvancedSettingsPage.cs</DependentUpon>
    </Compile>
    <Compile Include="CommandsDialogs\SettingsDialog\Pages\AppearanceSettingsPage.cs">
      <SubType>UserControl</SubType>
    </Compile>
    <Compile Include="CommandsDialogs\SettingsDialog\Pages\AppearanceSettingsPage.Designer.cs">
      <DependentUpon>AppearanceSettingsPage.cs</DependentUpon>
    </Compile>
    <Compile Include="CommandsDialogs\SettingsDialog\Pages\ChecklistSettingsPage.cs">
      <SubType>UserControl</SubType>
    </Compile>
    <Compile Include="CommandsDialogs\SettingsDialog\Pages\ChecklistSettingsPage.Designer.cs">
      <DependentUpon>ChecklistSettingsPage.cs</DependentUpon>
    </Compile>
    <Compile Include="CommandsDialogs\SettingsDialog\Pages\ColorsSettingsPage.cs">
      <SubType>UserControl</SubType>
    </Compile>
    <Compile Include="CommandsDialogs\SettingsDialog\Pages\ColorsSettingsPage.Designer.cs">
      <DependentUpon>ColorsSettingsPage.cs</DependentUpon>
    </Compile>
    <Compile Include="CommandsDialogs\SettingsDialog\Pages\ConfirmationsSettingsPage.cs">
      <SubType>UserControl</SubType>
    </Compile>
    <Compile Include="CommandsDialogs\SettingsDialog\Pages\ConfirmationsSettingsPage.Designer.cs">
      <DependentUpon>ConfirmationsSettingsPage.cs</DependentUpon>
    </Compile>
    <Compile Include="CommandsDialogs\SettingsDialog\SettingsGroupPages.cs" />
    <Compile Include="CommandsDialogs\SettingsDialog\Pages\GitExtensionsSettingsPage.cs">
      <SubType>UserControl</SubType>
    </Compile>
    <Compile Include="CommandsDialogs\SettingsDialog\Pages\GitExtensionsSettingsPage.Designer.cs">
      <DependentUpon>GitExtensionsSettingsPage.cs</DependentUpon>
    </Compile>
    <Compile Include="CommandsDialogs\SettingsDialog\Pages\GitSettingsPage.cs">
      <SubType>UserControl</SubType>
    </Compile>
    <Compile Include="CommandsDialogs\SettingsDialog\Pages\GitSettingsPage.Designer.cs">
      <DependentUpon>GitSettingsPage.cs</DependentUpon>
    </Compile>
    <Compile Include="CommandsDialogs\SettingsDialog\Pages\GitConfigSettingsPage.cs">
      <SubType>UserControl</SubType>
    </Compile>
    <Compile Include="CommandsDialogs\SettingsDialog\Pages\GitConfigSettingsPage.Designer.cs">
      <DependentUpon>GitConfigSettingsPage.cs</DependentUpon>
    </Compile>
    <Compile Include="CommandsDialogs\SettingsDialog\GroupSettingsPage.cs" />
    <Compile Include="CommandsDialogs\SettingsDialog\Pages\HotkeysSettingsPage.cs">
      <SubType>UserControl</SubType>
    </Compile>
    <Compile Include="CommandsDialogs\SettingsDialog\Pages\HotkeysSettingsPage.Designer.cs">
      <DependentUpon>HotkeysSettingsPage.cs</DependentUpon>
    </Compile>
    <Compile Include="CommandsDialogs\SettingsDialog\Pages\ScriptsSettingsPage.cs">
      <SubType>UserControl</SubType>
    </Compile>
    <Compile Include="CommandsDialogs\SettingsDialog\Pages\ScriptsSettingsPage.Designer.cs">
      <DependentUpon>ScriptsSettingsPage.cs</DependentUpon>
    </Compile>
    <Compile Include="CommandsDialogs\SettingsDialog\Pages\ShellExtensionSettingsPage.cs">
      <SubType>UserControl</SubType>
    </Compile>
    <Compile Include="CommandsDialogs\SettingsDialog\Pages\ShellExtensionSettingsPage.Designer.cs">
      <DependentUpon>ShellExtensionSettingsPage.cs</DependentUpon>
    </Compile>
    <Compile Include="CommandsDialogs\SettingsDialog\Pages\SshSettingsPage.cs">
      <SubType>UserControl</SubType>
    </Compile>
    <Compile Include="CommandsDialogs\SettingsDialog\Pages\SshSettingsPage.Designer.cs">
      <DependentUpon>SshSettingsPage.cs</DependentUpon>
    </Compile>
    <Compile Include="CommandsDialogs\SettingsDialog\Pages\StartPageSettingsPage.cs">
      <SubType>UserControl</SubType>
    </Compile>
    <Compile Include="CommandsDialogs\SettingsDialog\Pages\StartPageSettingsPage.Designer.cs">
      <DependentUpon>StartPageSettingsPage.cs</DependentUpon>
    </Compile>
    <Compile Include="CommandsDialogs\SettingsDialog\Plugins\PluginSettingsPage.cs">
      <SubType>UserControl</SubType>
    </Compile>
    <Compile Include="CommandsDialogs\SettingsDialog\Plugins\PluginSettingsPage.Designer.cs">
      <DependentUpon>PluginSettingsPage.cs</DependentUpon>
    </Compile>
    <Compile Include="CommandsDialogs\SettingsDialog\SettingsPageBase.cs">
      <SubType>UserControl</SubType>
    </Compile>
    <Compile Include="CommandsDialogs\SettingsDialog\SettingsPageReference.cs" />
    <Compile Include="CommandsDialogs\SettingsDialog\SettingsTreeViewUserControl.cs">
      <SubType>UserControl</SubType>
    </Compile>
    <Compile Include="CommandsDialogs\SettingsDialog\SettingsTreeViewUserControl.Designer.cs">
      <DependentUpon>SettingsTreeViewUserControl.cs</DependentUpon>
    </Compile>
    <Compile Include="CommandsDialogs\SettingsDialog\SimpleHelpDisplayDialog.cs">
      <SubType>Form</SubType>
    </Compile>
    <Compile Include="CommandsDialogs\SettingsDialog\SimpleHelpDisplayDialog.Designer.cs">
      <DependentUpon>SimpleHelpDisplayDialog.cs</DependentUpon>
    </Compile>
    <Compile Include="SpellChecker\EditNetSpell.cs">
      <SubType>UserControl</SubType>
    </Compile>
    <Compile Include="SpellChecker\EditNetSpell.Designer.cs">
      <DependentUpon>EditNetSpell.cs</DependentUpon>
    </Compile>
    <Compile Include="Editor\FindAndReplaceForm.cs">
      <SubType>Form</SubType>
    </Compile>
    <Compile Include="Editor\FindAndReplaceForm.Designer.cs">
      <DependentUpon>FindAndReplaceForm.cs</DependentUpon>
    </Compile>
    <Compile Include="CommandsDialogs\FormAddFiles.cs">
      <SubType>Form</SubType>
    </Compile>
    <Compile Include="CommandsDialogs\FormAddFiles.Designer.cs">
      <DependentUpon>FormAddFiles.cs</DependentUpon>
    </Compile>
    <Compile Include="CommandsDialogs\SubmodulesDialog\FormAddSubmodule.cs">
      <SubType>Form</SubType>
    </Compile>
    <Compile Include="CommandsDialogs\SubmodulesDialog\FormAddSubmodule.Designer.cs">
      <DependentUpon>FormAddSubmodule.cs</DependentUpon>
    </Compile>
    <Compile Include="CommandsDialogs\FormAddToGitIgnore.cs">
      <SubType>Form</SubType>
    </Compile>
    <Compile Include="CommandsDialogs\FormAddToGitIgnore.Designer.cs">
      <DependentUpon>FormAddToGitIgnore.cs</DependentUpon>
    </Compile>
    <Compile Include="CommandsDialogs\FormArchive.cs">
      <SubType>Form</SubType>
    </Compile>
    <Compile Include="CommandsDialogs\FormArchive.Designer.cs">
      <DependentUpon>FormArchive.cs</DependentUpon>
    </Compile>
    <Compile Include="CommandsDialogs\FormCreateBranch.cs">
      <SubType>Form</SubType>
    </Compile>
    <Compile Include="CommandsDialogs\FormCreateBranch.Designer.cs">
      <DependentUpon>FormCreateBranch.cs</DependentUpon>
    </Compile>
    <Compile Include="CommandsDialogs\BrowseDialog\FormChangeLog.cs">
      <SubType>Form</SubType>
    </Compile>
    <Compile Include="CommandsDialogs\BrowseDialog\FormChangeLog.Designer.cs">
      <DependentUpon>FormChangeLog.cs</DependentUpon>
    </Compile>
    <Compile Include="CommandsDialogs\FormCheckoutRevision.cs">
      <SubType>Form</SubType>
    </Compile>
    <Compile Include="CommandsDialogs\FormCheckoutRevision.Designer.cs">
      <DependentUpon>FormCheckoutRevision.cs</DependentUpon>
    </Compile>
    <Compile Include="CommandsDialogs\FormCleanupRepository.cs">
      <SubType>Form</SubType>
    </Compile>
    <Compile Include="CommandsDialogs\FormCleanupRepository.Designer.cs">
      <DependentUpon>FormCleanupRepository.cs</DependentUpon>
    </Compile>
    <Compile Include="CommandsDialogs\FormClone.cs">
      <SubType>Form</SubType>
    </Compile>
    <Compile Include="CommandsDialogs\FormClone.Designer.cs">
      <DependentUpon>FormClone.cs</DependentUpon>
    </Compile>
    <Compile Include="CommandsDialogs\FormCommandlineHelp.cs">
      <SubType>Form</SubType>
    </Compile>
    <Compile Include="CommandsDialogs\FormCommandlineHelp.Designer.cs">
      <DependentUpon>FormCommandlineHelp.cs</DependentUpon>
    </Compile>
    <Compile Include="CommandsDialogs\BrowseDialog\FormCommitCount.cs">
      <SubType>Form</SubType>
    </Compile>
    <Compile Include="CommandsDialogs\BrowseDialog\FormCommitCount.Designer.cs">
      <DependentUpon>FormCommitCount.cs</DependentUpon>
    </Compile>
    <Compile Include="CommandsDialogs\BrowseDialog\DashboardControl\FormDashboardCategoryTitle.cs">
      <SubType>Form</SubType>
    </Compile>
    <Compile Include="CommandsDialogs\BrowseDialog\DashboardControl\FormDashboardCategoryTitle.Designer.cs">
      <DependentUpon>FormDashboardCategoryTitle.cs</DependentUpon>
    </Compile>
    <Compile Include="CommandsDialogs\BrowseDialog\DashboardControl\FormDashboardEditor.cs">
      <SubType>Form</SubType>
    </Compile>
    <Compile Include="CommandsDialogs\BrowseDialog\DashboardControl\FormDashboardEditor.Designer.cs">
      <DependentUpon>FormDashboardEditor.cs</DependentUpon>
    </Compile>
    <Compile Include="CommandsDialogs\FormDeleteBranch.cs">
      <SubType>Form</SubType>
    </Compile>
    <Compile Include="CommandsDialogs\FormDeleteBranch.Designer.cs">
      <DependentUpon>FormDeleteBranch.cs</DependentUpon>
    </Compile>
    <Compile Include="CommandsDialogs\FormDeleteTag.cs">
      <SubType>Form</SubType>
    </Compile>
    <Compile Include="CommandsDialogs\FormDeleteTag.Designer.cs">
      <DependentUpon>FormDeleteTag.cs</DependentUpon>
    </Compile>
    <Compile Include="CommandsDialogs\FormLog.cs">
      <SubType>Form</SubType>
    </Compile>
    <Compile Include="CommandsDialogs\FormLog.Designer.cs">
      <DependentUpon>FormLog.cs</DependentUpon>
    </Compile>
    <Compile Include="HelperDialogs\FormCommitDiff.cs">
      <SubType>Form</SubType>
    </Compile>
    <Compile Include="HelperDialogs\FormCommitDiff.Designer.cs">
      <DependentUpon>FormCommitDiff.cs</DependentUpon>
    </Compile>
    <Compile Include="CommandsDialogs\BrowseDialog\FormDonate.cs">
      <SubType>Form</SubType>
    </Compile>
    <Compile Include="CommandsDialogs\BrowseDialog\FormDonate.Designer.cs">
      <DependentUpon>FormDonate.cs</DependentUpon>
    </Compile>
    <Compile Include="HelperDialogs\FormEdit.cs">
      <SubType>Form</SubType>
    </Compile>
    <Compile Include="HelperDialogs\FormEdit.Designer.cs">
      <DependentUpon>FormEdit.cs</DependentUpon>
    </Compile>
    <Compile Include="CommandsDialogs\FormFileHistory.cs">
      <SubType>Form</SubType>
    </Compile>
    <Compile Include="CommandsDialogs\FormFileHistory.Designer.cs">
      <DependentUpon>FormFileHistory.cs</DependentUpon>
    </Compile>
    <Compile Include="CommandsDialogs\FormFormatPatch.cs">
      <SubType>Form</SubType>
    </Compile>
    <Compile Include="CommandsDialogs\FormFormatPatch.Designer.cs">
      <DependentUpon>FormFormatPatch.cs</DependentUpon>
    </Compile>
    <Compile Include="CommandsDialogs\FormGitIgnore.cs">
      <SubType>Form</SubType>
    </Compile>
    <Compile Include="CommandsDialogs\FormGitIgnore.Designer.cs">
      <DependentUpon>FormGitIgnore.cs</DependentUpon>
    </Compile>
    <Compile Include="CommandsDialogs\FormInit.cs">
      <SubType>Form</SubType>
    </Compile>
    <Compile Include="CommandsDialogs\FormInit.Designer.cs">
      <DependentUpon>FormInit.cs</DependentUpon>
    </Compile>
    <Compile Include="BrowseForPrivateKey.cs" />
    <Compile Include="CommandsDialogs\FormMailMap.cs">
      <SubType>Form</SubType>
    </Compile>
    <Compile Include="CommandsDialogs\FormMailMap.Designer.cs">
      <DependentUpon>FormMailMap.cs</DependentUpon>
    </Compile>
    <Compile Include="CommandsDialogs\FormMergeBranch.cs">
      <SubType>Form</SubType>
    </Compile>
    <Compile Include="CommandsDialogs\FormMergeBranch.Designer.cs">
      <DependentUpon>FormMergeBranch.cs</DependentUpon>
    </Compile>
    <Compile Include="CommandsDialogs\ResolveConflictsDialog\FormModifiedDeletedCreated.cs">
      <SubType>Form</SubType>
    </Compile>
    <Compile Include="CommandsDialogs\ResolveConflictsDialog\FormModifiedDeletedCreated.Designer.cs">
      <DependentUpon>FormModifiedDeletedCreated.cs</DependentUpon>
    </Compile>
    <Compile Include="FormProcess.cs">
      <SubType>Form</SubType>
    </Compile>
    <Compile Include="CommandsDialogs\FormPull.cs">
      <SubType>Form</SubType>
    </Compile>
    <Compile Include="CommandsDialogs\FormPull.Designer.cs">
      <DependentUpon>FormPull.cs</DependentUpon>
    </Compile>
    <Compile Include="CommandsDialogs\FormPush.cs">
      <SubType>Form</SubType>
    </Compile>
    <Compile Include="CommandsDialogs\FormPush.Designer.cs">
      <DependentUpon>FormPush.cs</DependentUpon>
    </Compile>
    <Compile Include="FormPuttyError.cs">
      <SubType>Form</SubType>
    </Compile>
    <Compile Include="FormPuttyError.Designer.cs">
      <DependentUpon>FormPuttyError.cs</DependentUpon>
    </Compile>
    <Compile Include="CommandsDialogs\FormRebase.cs">
      <SubType>Form</SubType>
    </Compile>
    <Compile Include="CommandsDialogs\FormRebase.Designer.cs">
      <DependentUpon>FormRebase.cs</DependentUpon>
    </Compile>
    <Compile Include="CommandsDialogs\FormRemotes.cs">
      <SubType>Form</SubType>
    </Compile>
    <Compile Include="CommandsDialogs\FormRemotes.Designer.cs">
      <DependentUpon>FormRemotes.cs</DependentUpon>
    </Compile>
    <Compile Include="HelperDialogs\FormResetCurrentBranch.cs">
      <SubType>Form</SubType>
    </Compile>
    <Compile Include="HelperDialogs\FormResetCurrentBranch.Designer.cs">
      <DependentUpon>FormResetCurrentBranch.cs</DependentUpon>
    </Compile>
    <Compile Include="CommandsDialogs\FormResolveConflicts.cs">
      <SubType>Form</SubType>
    </Compile>
    <Compile Include="CommandsDialogs\FormResolveConflicts.Designer.cs">
      <DependentUpon>FormResolveConflicts.cs</DependentUpon>
    </Compile>
    <Compile Include="CommandsDialogs\FormRevertCommit.cs">
      <SubType>Form</SubType>
    </Compile>
    <Compile Include="CommandsDialogs\FormRevertCommit.Designer.cs">
      <DependentUpon>FormRevertCommit.cs</DependentUpon>
    </Compile>
    <Compile Include="UserControls\RevisionGridClasses\FormRevisionFilter.cs">
      <SubType>Form</SubType>
    </Compile>
    <Compile Include="UserControls\RevisionGridClasses\FormRevisionFilter.Designer.cs">
      <DependentUpon>FormRevisionFilter.cs</DependentUpon>
    </Compile>
    <Compile Include="CommandsDialogs\FormSettings.cs">
      <SubType>Form</SubType>
    </Compile>
    <Compile Include="CommandsDialogs\FormSettings.Designer.cs">
      <DependentUpon>FormSettings.cs</DependentUpon>
    </Compile>
    <Compile Include="CommandsDialogs\FormStash.cs">
      <SubType>Form</SubType>
    </Compile>
    <Compile Include="CommandsDialogs\FormStash.Designer.cs">
      <DependentUpon>FormStash.cs</DependentUpon>
    </Compile>
    <Compile Include="CommandsDialogs\FormSubmodules.cs">
      <SubType>Form</SubType>
    </Compile>
    <Compile Include="CommandsDialogs\FormSubmodules.Designer.cs">
      <DependentUpon>FormSubmodules.cs</DependentUpon>
    </Compile>
    <Compile Include="CommandsDialogs\FormCreateTag.cs">
      <SubType>Form</SubType>
    </Compile>
    <Compile Include="CommandsDialogs\FormCreateTag.Designer.cs">
      <DependentUpon>FormCreateTag.cs</DependentUpon>
    </Compile>
    <Compile Include="CommandsDialogs\FormVerify.cs">
      <SubType>Form</SubType>
    </Compile>
    <Compile Include="CommandsDialogs\FormVerify.Designer.cs">
      <DependentUpon>FormVerify.cs</DependentUpon>
    </Compile>
    <Compile Include="GitExtensionsForm.cs">
      <SubType>Form</SubType>
    </Compile>
    <Compile Include="CommandsDialogs\BrowseDialog\FormGitLog.cs">
      <SubType>Form</SubType>
    </Compile>
    <Compile Include="CommandsDialogs\BrowseDialog\FormGitLog.Designer.cs">
      <DependentUpon>FormGitLog.cs</DependentUpon>
    </Compile>
    <Compile Include="GitUICommands.cs" />
    <Compile Include="GitUIEventArgs.cs" />
    <Compile Include="Plugin\LoadedPlugins.cs" />
    <Compile Include="UserControls\GravatarControl.cs">
      <SubType>UserControl</SubType>
    </Compile>
    <Compile Include="UserControls\GravatarControl.Designer.cs">
      <DependentUpon>GravatarControl.cs</DependentUpon>
    </Compile>
    <Compile Include="CommandsDialogs\MergeConflictHandler.cs" />
    <Compile Include="CommandsDialogs\FormApplyPatch.cs">
      <SubType>Form</SubType>
    </Compile>
    <Compile Include="CommandsDialogs\FormApplyPatch.Designer.cs">
      <DependentUpon>FormApplyPatch.cs</DependentUpon>
    </Compile>
    <Compile Include="Native.cs" />
    <Compile Include="OsShellUtil.cs" />
    <Compile Include="UserControls\PatchGrid.cs">
      <SubType>UserControl</SubType>
    </Compile>
    <Compile Include="UserControls\PatchGrid.Designer.cs">
      <DependentUpon>PatchGrid.cs</DependentUpon>
    </Compile>
    <Compile Include="Properties\Settings.Designer.cs">
      <AutoGen>True</AutoGen>
      <DesignTimeSharedInput>True</DesignTimeSharedInput>
      <DependentUpon>Settings.settings</DependentUpon>
    </Compile>
    <Compile Include="UserControls\RevisionGrid.cs">
      <SubType>UserControl</SubType>
    </Compile>
    <Compile Include="UserControls\RevisionGrid.Designer.cs">
      <DependentUpon>RevisionGrid.cs</DependentUpon>
    </Compile>
    <Compile Include="CommandsDialogs\SearchWindow.cs">
      <SubType>Form</SubType>
    </Compile>
    <Compile Include="CommandsDialogs\SearchWindow.Designer.cs">
      <DependentUpon>SearchWindow.cs</DependentUpon>
    </Compile>
    <Compile Include="SpellChecker\SpellCheckEditControl.cs" />
    <Compile Include="SpellChecker\TextBoxHelper.cs" />
    <Compile Include="UserControls\RevisionGridClasses\RevisionGridMenuCommands.cs" />
    <Compile Include="UserControls\ToolStripEx.cs">
      <SubType>Component</SubType>
    </Compile>
    <Compile Include="UserControls\ToolStripGitStatus.cs">
      <SubType>Component</SubType>
    </Compile>
    <Compile Include="UserControls\ToolStripGitStatus.Designer.cs">
      <DependentUpon>ToolStripGitStatus.cs</DependentUpon>
    </Compile>
    <Compile Include="SpellChecker\TextPos.cs" />
    <Compile Include="UserControls\FolderBrowserButton.cs">
      <SubType>UserControl</SubType>
    </Compile>
    <Compile Include="UserControls\FolderBrowserButton.Designer.cs">
      <DependentUpon>FolderBrowserButton.cs</DependentUpon>
    </Compile>
    <Compile Include="UserControls\WarningToolStripItem.cs">
      <SubType>Component</SubType>
    </Compile>
    <Compile Include="WebBrowserEmulationMode.cs" />
    <Compile Include="WindowPositionList.cs" />
    <Compile Include="CommandsDialogs\CommitDialog\WordWrapper.cs" />
  </ItemGroup>
  <ItemGroup>
    <EmbeddedResource Include="CommandsDialogs\AboutBox.resx">
      <DependentUpon>AboutBox.cs</DependentUpon>
      <SubType>Designer</SubType>
    </EmbeddedResource>
    <EmbeddedResource Include="CommandsDialogs\BrowseDialog\FormOpenDirectory.resx">
      <DependentUpon>FormOpenDirectory.cs</DependentUpon>
    </EmbeddedResource>
    <EmbeddedResource Include="CommandsDialogs\BrowseDialog\FormUpdates.resx">
      <DependentUpon>FormUpdates.cs</DependentUpon>
      <SubType>Designer</SubType>
    </EmbeddedResource>
    <EmbeddedResource Include="CommandsDialogs\FormCompareToBranch.resx">
      <DependentUpon>FormCompareToBranch.cs</DependentUpon>
    </EmbeddedResource>
    <EmbeddedResource Include="CommandsDialogs\FormDiff.resx">
      <DependentUpon>FormDiff.cs</DependentUpon>
    </EmbeddedResource>
    <EmbeddedResource Include="CommandsDialogs\FormMergeSubmodule.resx">
      <DependentUpon>FormMergeSubmodule.cs</DependentUpon>
      <SubType>Designer</SubType>
    </EmbeddedResource>
    <EmbeddedResource Include="CommandsDialogs\RepoHosting\CreatePullRequestForm.resx">
      <DependentUpon>CreatePullRequestForm.cs</DependentUpon>
      <SubType>Designer</SubType>
    </EmbeddedResource>
    <EmbeddedResource Include="CommandsDialogs\RepoHosting\ForkAndCloneForm.resx">
      <DependentUpon>ForkAndCloneForm.cs</DependentUpon>
      <SubType>Designer</SubType>
    </EmbeddedResource>
    <EmbeddedResource Include="CommandsDialogs\RepoHosting\ViewPullRequestsForm.resx">
      <DependentUpon>ViewPullRequestsForm.cs</DependentUpon>
      <SubType>Designer</SubType>
    </EmbeddedResource>
    <EmbeddedResource Include="CommandsDialogs\SettingsDialog\Pages\BuildServerIntegrationSettingsPage.resx">
      <DependentUpon>BuildServerIntegrationSettingsPage.cs</DependentUpon>
    </EmbeddedResource>
    <EmbeddedResource Include="CommandsDialogs\SettingsDialog\Pages\CommitDialogSettingsPage.resx">
      <DependentUpon>CommitDialogSettingsPage.cs</DependentUpon>
    </EmbeddedResource>
    <EmbeddedResource Include="CommandsDialogs\SettingsDialog\AutoLayoutSettingsPage.resx">
      <DependentUpon>AutoLayoutSettingsPage.cs</DependentUpon>
    </EmbeddedResource>
    <EmbeddedResource Include="CommandsDialogs\SettingsDialog\RepoDistSettingsPage.resx">
      <DependentUpon>RepoDistSettingsPage.cs</DependentUpon>
    </EmbeddedResource>
    <EmbeddedResource Include="HelperDialogs\FormBuildServerCredentials.resx">
      <DependentUpon>FormBuildServerCredentials.cs</DependentUpon>
      <SubType>Designer</SubType>
    </EmbeddedResource>
    <EmbeddedResource Include="CommandsDialogs\FormatPatchDialog\SmtpCredentials.resx">
      <DependentUpon>SmtpCredentials.cs</DependentUpon>
    </EmbeddedResource>
    <EmbeddedResource Include="CommandsDialogs\SettingsDialog\Pages\RevisionLinksSettingsPage.resx">
      <DependentUpon>RevisionLinksSettingsPage.cs</DependentUpon>
    </EmbeddedResource>
    <EmbeddedResource Include="CommandsDialogs\SettingsDialog\SettingsPageHeader.resx">
      <DependentUpon>SettingsPageHeader.cs</DependentUpon>
    </EmbeddedResource>
    <EmbeddedResource Include="CommandsDialogs\SettingsDialog\Plugins\PluginRootIntroductionPage.resx">
      <DependentUpon>PluginRootIntroductionPage.cs</DependentUpon>
    </EmbeddedResource>
    <EmbeddedResource Include="UserControls\BranchSelector.resx">
      <DependentUpon>BranchSelector.cs</DependentUpon>
    </EmbeddedResource>
    <EmbeddedResource Include="UserControls\CommitPickerSmallControl.resx">
      <DependentUpon>CommitPickerSmallControl.cs</DependentUpon>
    </EmbeddedResource>
    <EmbeddedResource Include="UserControls\CommitSummaryUserControl.resx">
      <DependentUpon>CommitSummaryUserControl.cs</DependentUpon>
    </EmbeddedResource>
    <EmbeddedResource Include="Editor\FormGoToLine.resx">
      <DependentUpon>FormGoToLine.cs</DependentUpon>
    </EmbeddedResource>
    <EmbeddedResource Include="HelperDialogs\FormChooseCommit.resx">
      <DependentUpon>FormChooseCommit.cs</DependentUpon>
    </EmbeddedResource>
    <EmbeddedResource Include="CommandsDialogs\CommitDialog\FormCommitTemplateSettings.resx">
      <DependentUpon>FormCommitTemplateSettings.cs</DependentUpon>
    </EmbeddedResource>
    <EmbeddedResource Include="CommandsDialogs\FormCheckoutBranch.resx">
      <DependentUpon>FormCheckoutBranch.cs</DependentUpon>
      <SubType>Designer</SubType>
    </EmbeddedResource>
    <EmbeddedResource Include="CommandsDialogs\BrowseDialog\FormRecentReposSettings.resx">
      <DependentUpon>FormRecentReposSettings.cs</DependentUpon>
    </EmbeddedResource>
    <EmbeddedResource Include="CommandsDialogs\FormRenameBranch.resx">
      <DependentUpon>FormRenameBranch.cs</DependentUpon>
      <SubType>Designer</SubType>
    </EmbeddedResource>
    <EmbeddedResource Include="UserControls\BranchComboBox.resx">
      <DependentUpon>BranchComboBox.cs</DependentUpon>
    </EmbeddedResource>
    <EmbeddedResource Include="Editor\FileViewer.resx">
      <DependentUpon>FileViewer.cs</DependentUpon>
      <SubType>Designer</SubType>
    </EmbeddedResource>
    <EmbeddedResource Include="CommandsDialogs\BrowseDialog\FormGoToCommit.resx">
      <DependentUpon>FormGoToCommit.cs</DependentUpon>
      <SubType>Designer</SubType>
    </EmbeddedResource>
    <EmbeddedResource Include="CommandsDialogs\FormResetChanges.resx">
      <DependentUpon>FormResetChanges.cs</DependentUpon>
    </EmbeddedResource>
    <EmbeddedResource Include="HelperDialogs\FormSelectMultipleBranches.resx">
      <DependentUpon>FormSelectMultipleBranches.cs</DependentUpon>
    </EmbeddedResource>
    <EmbeddedResource Include="CommandsDialogs\FormSvnClone.resx">
      <DependentUpon>FormSvnClone.cs</DependentUpon>
    </EmbeddedResource>
    <EmbeddedResource Include="CommandsDialogs\FormViewPatch.resx">
      <DependentUpon>FormViewPatch.cs</DependentUpon>
      <SubType>Designer</SubType>
    </EmbeddedResource>
    <EmbeddedResource Include="UserControls\BlameControl.resx">
      <DependentUpon>BlameControl.cs</DependentUpon>
      <SubType>Designer</SubType>
    </EmbeddedResource>
    <EmbeddedResource Include="CommandsDialogs\FormBlame.resx">
      <DependentUpon>FormBlame.cs</DependentUpon>
      <SubType>Designer</SubType>
    </EmbeddedResource>
    <EmbeddedResource Include="Editor\FileViewerInternal.resx">
      <DependentUpon>FileViewerInternal.cs</DependentUpon>
      <SubType>Designer</SubType>
    </EmbeddedResource>
    <EmbeddedResource Include="CommandsDialogs\BrowseDialog\FormBisect.resx">
      <DependentUpon>FormBisect.cs</DependentUpon>
      <SubType>Designer</SubType>
    </EmbeddedResource>
    <EmbeddedResource Include="CommandsDialogs\SettingsDialog\Pages\FormChooseTranslation.resx">
      <DependentUpon>FormChooseTranslation.cs</DependentUpon>
      <SubType>Designer</SubType>
    </EmbeddedResource>
    <EmbeddedResource Include="CommandsDialogs\FormEditor.resx">
      <DependentUpon>FormEditor.cs</DependentUpon>
      <SubType>Designer</SubType>
    </EmbeddedResource>
    <EmbeddedResource Include="CommandsDialogs\FormGitAttributes.resx">
      <DependentUpon>FormGitAttributes.cs</DependentUpon>
      <SubType>Designer</SubType>
    </EmbeddedResource>
    <EmbeddedResource Include="CommandsDialogs\FormBrowse.resx">
      <DependentUpon>FormBrowse.cs</DependentUpon>
      <SubType>Designer</SubType>
    </EmbeddedResource>
    <EmbeddedResource Include="CommandsDialogs\FormCommit.resx">
      <DependentUpon>FormCommit.cs</DependentUpon>
      <SubType>Designer</SubType>
    </EmbeddedResource>
    <EmbeddedResource Include="CommitInfo\CommitInfo.resx">
      <DependentUpon>CommitInfo.cs</DependentUpon>
      <SubType>Designer</SubType>
    </EmbeddedResource>
    <EmbeddedResource Include="CommandsDialogs\BrowseDialog\DashboardControl\Dashboard.resx">
      <DependentUpon>Dashboard.cs</DependentUpon>
      <SubType>Designer</SubType>
    </EmbeddedResource>
    <EmbeddedResource Include="CommandsDialogs\BrowseDialog\DashboardControl\DashboardCategory.resx">
      <DependentUpon>DashboardCategory.cs</DependentUpon>
      <SubType>Designer</SubType>
    </EmbeddedResource>
    <EmbeddedResource Include="CommandsDialogs\BrowseDialog\DashboardControl\DashboardEditor.resx">
      <DependentUpon>DashboardEditor.cs</DependentUpon>
      <SubType>Designer</SubType>
    </EmbeddedResource>
    <EmbeddedResource Include="CommandsDialogs\BrowseDialog\DashboardControl\DashboardItem.resx">
      <DependentUpon>DashboardItem.cs</DependentUpon>
      <SubType>Designer</SubType>
    </EmbeddedResource>
    <EmbeddedResource Include="UserControls\GotoUserManualControl.resx">
      <DependentUpon>GotoUserManualControl.cs</DependentUpon>
    </EmbeddedResource>
    <EmbeddedResource Include="UserControls\RemotesComboboxControl.resx">
      <DependentUpon>RemotesComboboxControl.cs</DependentUpon>
    </EmbeddedResource>
    <EmbeddedResource Include="UserControls\RevisionGridClasses\DvcsGraph.resx">
      <DependentUpon>DvcsGraph.cs</DependentUpon>
      <SubType>Designer</SubType>
    </EmbeddedResource>
    <EmbeddedResource Include="UserControls\FileStatusList.resx">
      <DependentUpon>FileStatusList.cs</DependentUpon>
      <SubType>Designer</SubType>
    </EmbeddedResource>
    <EmbeddedResource Include="CommandsDialogs\FormCherryPick.resx">
      <DependentUpon>FormCherryPick.cs</DependentUpon>
      <SubType>Designer</SubType>
    </EmbeddedResource>
    <EmbeddedResource Include="HelperDialogs\FormRunScriptSpecify.resx">
      <DependentUpon>FormRunScriptSpecify.cs</DependentUpon>
      <SubType>Designer</SubType>
    </EmbeddedResource>
    <EmbeddedResource Include="UserControls\HelpImageDisplayUserControl.resx">
      <DependentUpon>HelpImageDisplayUserControl.cs</DependentUpon>
    </EmbeddedResource>
    <EmbeddedResource Include="CommandsDialogs\SettingsDialog\Pages\ControlHotkeys.resx">
      <DependentUpon>ControlHotkeys.cs</DependentUpon>
      <SubType>Designer</SubType>
    </EmbeddedResource>
    <EmbeddedResource Include="Script\SimplePrompt.resx">
      <DependentUpon>SimplePrompt.cs</DependentUpon>
    </EmbeddedResource>
    <EmbeddedResource Include="CommandsDialogs\SettingsDialog\Pages\AdvancedSettingsPage.resx">
      <DependentUpon>AdvancedSettingsPage.cs</DependentUpon>
    </EmbeddedResource>
    <EmbeddedResource Include="CommandsDialogs\SettingsDialog\Pages\AppearanceSettingsPage.resx">
      <DependentUpon>AppearanceSettingsPage.cs</DependentUpon>
    </EmbeddedResource>
    <EmbeddedResource Include="CommandsDialogs\SettingsDialog\Pages\ChecklistSettingsPage.resx">
      <DependentUpon>ChecklistSettingsPage.cs</DependentUpon>
    </EmbeddedResource>
    <EmbeddedResource Include="CommandsDialogs\SettingsDialog\Pages\ColorsSettingsPage.resx">
      <DependentUpon>ColorsSettingsPage.cs</DependentUpon>
    </EmbeddedResource>
    <EmbeddedResource Include="CommandsDialogs\SettingsDialog\Pages\ConfirmationsSettingsPage.resx">
      <DependentUpon>ConfirmationsSettingsPage.cs</DependentUpon>
    </EmbeddedResource>
    <EmbeddedResource Include="CommandsDialogs\SettingsDialog\Pages\GitExtensionsSettingsPage.resx">
      <DependentUpon>GitExtensionsSettingsPage.cs</DependentUpon>
    </EmbeddedResource>
    <EmbeddedResource Include="CommandsDialogs\SettingsDialog\Pages\GitSettingsPage.resx">
      <DependentUpon>GitSettingsPage.cs</DependentUpon>
    </EmbeddedResource>
    <EmbeddedResource Include="CommandsDialogs\SettingsDialog\Pages\GitConfigSettingsPage.resx">
      <DependentUpon>GitConfigSettingsPage.cs</DependentUpon>
    </EmbeddedResource>
    <EmbeddedResource Include="CommandsDialogs\SettingsDialog\Pages\HotkeysSettingsPage.resx">
      <DependentUpon>HotkeysSettingsPage.cs</DependentUpon>
    </EmbeddedResource>
    <EmbeddedResource Include="CommandsDialogs\SettingsDialog\Pages\ScriptsSettingsPage.resx">
      <DependentUpon>ScriptsSettingsPage.cs</DependentUpon>
    </EmbeddedResource>
    <EmbeddedResource Include="CommandsDialogs\SettingsDialog\Pages\ShellExtensionSettingsPage.resx">
      <DependentUpon>ShellExtensionSettingsPage.cs</DependentUpon>
    </EmbeddedResource>
    <EmbeddedResource Include="CommandsDialogs\SettingsDialog\Pages\SshSettingsPage.resx">
      <DependentUpon>SshSettingsPage.cs</DependentUpon>
    </EmbeddedResource>
    <EmbeddedResource Include="CommandsDialogs\SettingsDialog\Pages\StartPageSettingsPage.resx">
      <DependentUpon>StartPageSettingsPage.cs</DependentUpon>
    </EmbeddedResource>
    <EmbeddedResource Include="CommandsDialogs\SettingsDialog\Plugins\PluginSettingsPage.resx">
      <DependentUpon>PluginSettingsPage.cs</DependentUpon>
    </EmbeddedResource>
    <EmbeddedResource Include="CommandsDialogs\SettingsDialog\SettingsTreeViewUserControl.resx">
      <DependentUpon>SettingsTreeViewUserControl.cs</DependentUpon>
    </EmbeddedResource>
    <EmbeddedResource Include="CommandsDialogs\SettingsDialog\SimpleHelpDisplayDialog.resx">
      <DependentUpon>SimpleHelpDisplayDialog.cs</DependentUpon>
    </EmbeddedResource>
    <EmbeddedResource Include="SpellChecker\EditNetSpell.resx">
      <DependentUpon>EditNetSpell.cs</DependentUpon>
      <SubType>Designer</SubType>
    </EmbeddedResource>
    <EmbeddedResource Include="Editor\FindAndReplaceForm.resx">
      <DependentUpon>FindAndReplaceForm.cs</DependentUpon>
      <SubType>Designer</SubType>
    </EmbeddedResource>
    <EmbeddedResource Include="CommandsDialogs\FormAddFiles.resx">
      <DependentUpon>FormAddFiles.cs</DependentUpon>
      <SubType>Designer</SubType>
    </EmbeddedResource>
    <EmbeddedResource Include="CommandsDialogs\SubmodulesDialog\FormAddSubmodule.resx">
      <DependentUpon>FormAddSubmodule.cs</DependentUpon>
      <SubType>Designer</SubType>
    </EmbeddedResource>
    <EmbeddedResource Include="CommandsDialogs\FormAddToGitIgnore.resx">
      <DependentUpon>FormAddToGitIgnore.cs</DependentUpon>
      <SubType>Designer</SubType>
    </EmbeddedResource>
    <EmbeddedResource Include="CommandsDialogs\FormArchive.resx">
      <DependentUpon>FormArchive.cs</DependentUpon>
      <SubType>Designer</SubType>
    </EmbeddedResource>
    <EmbeddedResource Include="CommandsDialogs\FormCreateBranch.resx">
      <DependentUpon>FormCreateBranch.cs</DependentUpon>
      <SubType>Designer</SubType>
    </EmbeddedResource>
    <EmbeddedResource Include="CommandsDialogs\BrowseDialog\FormChangeLog.resx">
      <DependentUpon>FormChangeLog.cs</DependentUpon>
      <SubType>Designer</SubType>
    </EmbeddedResource>
    <EmbeddedResource Include="CommandsDialogs\FormCheckoutRevision.resx">
      <DependentUpon>FormCheckoutRevision.cs</DependentUpon>
      <SubType>Designer</SubType>
    </EmbeddedResource>
    <EmbeddedResource Include="CommandsDialogs\FormCleanupRepository.resx">
      <DependentUpon>FormCleanupRepository.cs</DependentUpon>
      <SubType>Designer</SubType>
    </EmbeddedResource>
    <EmbeddedResource Include="CommandsDialogs\FormClone.resx">
      <DependentUpon>FormClone.cs</DependentUpon>
      <SubType>Designer</SubType>
    </EmbeddedResource>
    <EmbeddedResource Include="CommandsDialogs\FormCommandlineHelp.resx">
      <DependentUpon>FormCommandlineHelp.cs</DependentUpon>
      <SubType>Designer</SubType>
    </EmbeddedResource>
    <EmbeddedResource Include="CommandsDialogs\BrowseDialog\FormCommitCount.resx">
      <DependentUpon>FormCommitCount.cs</DependentUpon>
      <SubType>Designer</SubType>
    </EmbeddedResource>
    <EmbeddedResource Include="CommandsDialogs\BrowseDialog\DashboardControl\FormDashboardCategoryTitle.resx">
      <DependentUpon>FormDashboardCategoryTitle.cs</DependentUpon>
      <SubType>Designer</SubType>
    </EmbeddedResource>
    <EmbeddedResource Include="CommandsDialogs\BrowseDialog\DashboardControl\FormDashboardEditor.resx">
      <DependentUpon>FormDashboardEditor.cs</DependentUpon>
      <SubType>Designer</SubType>
    </EmbeddedResource>
    <EmbeddedResource Include="CommandsDialogs\FormDeleteBranch.resx">
      <DependentUpon>FormDeleteBranch.cs</DependentUpon>
      <SubType>Designer</SubType>
    </EmbeddedResource>
    <EmbeddedResource Include="CommandsDialogs\FormDeleteTag.resx">
      <DependentUpon>FormDeleteTag.cs</DependentUpon>
      <SubType>Designer</SubType>
    </EmbeddedResource>
    <EmbeddedResource Include="CommandsDialogs\FormLog.resx">
      <DependentUpon>FormLog.cs</DependentUpon>
      <SubType>Designer</SubType>
    </EmbeddedResource>
    <EmbeddedResource Include="HelperDialogs\FormCommitDiff.resx">
      <DependentUpon>FormCommitDiff.cs</DependentUpon>
      <SubType>Designer</SubType>
    </EmbeddedResource>
    <EmbeddedResource Include="CommandsDialogs\BrowseDialog\FormDonate.resx">
      <DependentUpon>FormDonate.cs</DependentUpon>
      <SubType>Designer</SubType>
    </EmbeddedResource>
    <EmbeddedResource Include="HelperDialogs\FormEdit.resx">
      <DependentUpon>FormEdit.cs</DependentUpon>
      <SubType>Designer</SubType>
    </EmbeddedResource>
    <EmbeddedResource Include="CommandsDialogs\FormFileHistory.resx">
      <DependentUpon>FormFileHistory.cs</DependentUpon>
      <SubType>Designer</SubType>
    </EmbeddedResource>
    <EmbeddedResource Include="CommandsDialogs\SettingsDialog\Pages\FormFixHome.resx">
      <DependentUpon>FormFixHome.cs</DependentUpon>
      <SubType>Designer</SubType>
    </EmbeddedResource>
    <EmbeddedResource Include="CommandsDialogs\FormFormatPatch.resx">
      <DependentUpon>FormFormatPatch.cs</DependentUpon>
      <SubType>Designer</SubType>
    </EmbeddedResource>
    <EmbeddedResource Include="CommandsDialogs\FormGitIgnore.resx">
      <DependentUpon>FormGitIgnore.cs</DependentUpon>
      <SubType>Designer</SubType>
    </EmbeddedResource>
    <EmbeddedResource Include="CommandsDialogs\FormInit.resx">
      <DependentUpon>FormInit.cs</DependentUpon>
      <SubType>Designer</SubType>
    </EmbeddedResource>
    <EmbeddedResource Include="CommandsDialogs\FormMailMap.resx">
      <DependentUpon>FormMailMap.cs</DependentUpon>
      <SubType>Designer</SubType>
    </EmbeddedResource>
    <EmbeddedResource Include="CommandsDialogs\FormMergeBranch.resx">
      <DependentUpon>FormMergeBranch.cs</DependentUpon>
      <SubType>Designer</SubType>
    </EmbeddedResource>
    <EmbeddedResource Include="CommandsDialogs\ResolveConflictsDialog\FormModifiedDeletedCreated.resx">
      <DependentUpon>FormModifiedDeletedCreated.cs</DependentUpon>
      <SubType>Designer</SubType>
    </EmbeddedResource>
    <EmbeddedResource Include="CommandsDialogs\FormPull.resx">
      <DependentUpon>FormPull.cs</DependentUpon>
      <SubType>Designer</SubType>
    </EmbeddedResource>
    <EmbeddedResource Include="CommandsDialogs\FormPush.resx">
      <DependentUpon>FormPush.cs</DependentUpon>
      <SubType>Designer</SubType>
    </EmbeddedResource>
    <EmbeddedResource Include="FormPuttyError.resx">
      <DependentUpon>FormPuttyError.cs</DependentUpon>
      <SubType>Designer</SubType>
    </EmbeddedResource>
    <EmbeddedResource Include="CommandsDialogs\FormRebase.resx">
      <DependentUpon>FormRebase.cs</DependentUpon>
      <SubType>Designer</SubType>
    </EmbeddedResource>
    <EmbeddedResource Include="CommandsDialogs\FormRemotes.resx">
      <DependentUpon>FormRemotes.cs</DependentUpon>
      <SubType>Designer</SubType>
    </EmbeddedResource>
    <EmbeddedResource Include="HelperDialogs\FormResetCurrentBranch.resx">
      <DependentUpon>FormResetCurrentBranch.cs</DependentUpon>
      <SubType>Designer</SubType>
    </EmbeddedResource>
    <EmbeddedResource Include="CommandsDialogs\FormResolveConflicts.resx">
      <DependentUpon>FormResolveConflicts.cs</DependentUpon>
      <SubType>Designer</SubType>
    </EmbeddedResource>
    <EmbeddedResource Include="CommandsDialogs\FormRevertCommit.resx">
      <DependentUpon>FormRevertCommit.cs</DependentUpon>
      <SubType>Designer</SubType>
    </EmbeddedResource>
    <EmbeddedResource Include="UserControls\RevisionGridClasses\FormRevisionFilter.resx">
      <DependentUpon>FormRevisionFilter.cs</DependentUpon>
      <SubType>Designer</SubType>
    </EmbeddedResource>
    <EmbeddedResource Include="CommandsDialogs\FormSettings.resx">
      <DependentUpon>FormSettings.cs</DependentUpon>
      <SubType>Designer</SubType>
    </EmbeddedResource>
    <EmbeddedResource Include="FormSplash.resx">
      <DependentUpon>FormSplash.cs</DependentUpon>
      <SubType>Designer</SubType>
    </EmbeddedResource>
    <EmbeddedResource Include="CommandsDialogs\FormStash.resx">
      <DependentUpon>FormStash.cs</DependentUpon>
      <SubType>Designer</SubType>
    </EmbeddedResource>
    <EmbeddedResource Include="FormStatus.resx">
      <DependentUpon>FormStatus.cs</DependentUpon>
      <SubType>Designer</SubType>
    </EmbeddedResource>
    <EmbeddedResource Include="CommandsDialogs\FormSubmodules.resx">
      <DependentUpon>FormSubmodules.cs</DependentUpon>
      <SubType>Designer</SubType>
    </EmbeddedResource>
    <EmbeddedResource Include="CommandsDialogs\FormCreateTag.resx">
      <DependentUpon>FormCreateTag.cs</DependentUpon>
      <SubType>Designer</SubType>
    </EmbeddedResource>
    <EmbeddedResource Include="CommandsDialogs\FormVerify.resx">
      <DependentUpon>FormVerify.cs</DependentUpon>
      <SubType>Designer</SubType>
    </EmbeddedResource>
    <EmbeddedResource Include="CommandsDialogs\BrowseDialog\FormGitLog.resx">
      <DependentUpon>FormGitLog.cs</DependentUpon>
      <SubType>Designer</SubType>
    </EmbeddedResource>
    <EmbeddedResource Include="UserControls\GravatarControl.resx">
      <DependentUpon>GravatarControl.cs</DependentUpon>
      <SubType>Designer</SubType>
    </EmbeddedResource>
    <EmbeddedResource Include="CommandsDialogs\FormApplyPatch.resx">
      <DependentUpon>FormApplyPatch.cs</DependentUpon>
      <SubType>Designer</SubType>
    </EmbeddedResource>
    <EmbeddedResource Include="UserControls\PatchGrid.resx">
      <DependentUpon>PatchGrid.cs</DependentUpon>
      <SubType>Designer</SubType>
    </EmbeddedResource>
    <EmbeddedResource Include="Properties\Resources.resx">
      <Generator>ResXFileCodeGenerator</Generator>
      <SubType>Designer</SubType>
      <LastGenOutput>Resources.Designer.cs</LastGenOutput>
      <CustomToolNamespace>GitUI.Properties</CustomToolNamespace>
      <LogicalName>GitUI.Properties.Resources.resources</LogicalName>
    </EmbeddedResource>
    <EmbeddedResource Include="UserControls\RevisionGrid.resx">
      <DependentUpon>RevisionGrid.cs</DependentUpon>
      <SubType>Designer</SubType>
    </EmbeddedResource>
    <EmbeddedResource Include="UserControls\ToolStripGitStatus.resx">
      <DependentUpon>ToolStripGitStatus.cs</DependentUpon>
      <SubType>Designer</SubType>
    </EmbeddedResource>
    <EmbeddedResource Include="CommandsDialogs\SearchWindow.resx">
      <DependentUpon>SearchWindow.cs</DependentUpon>
      <SubType>Designer</SubType>
    </EmbeddedResource>
    <EmbeddedResource Include="UserControls\FolderBrowserButton.resx">
      <DependentUpon>FolderBrowserButton.cs</DependentUpon>
    </EmbeddedResource>
  </ItemGroup>
  <ItemGroup>
    <ProjectReference Include="..\Externals\Git.hub\Git.hub\Git.hub.csproj">
      <Project>{f50b1dbf-1c9f-4437-87ec-7aba805cc446}</Project>
      <Name>Git.hub</Name>
    </ProjectReference>
    <ProjectReference Include="..\GitCommands\GitCommands.csproj">
      <Project>{BD6AA2A2-997D-4AFF-ACC7-B64F6E51D181}</Project>
      <Name>GitCommands</Name>
      <Private>False</Private>
    </ProjectReference>
    <ProjectReference Include="..\GitExtUtils\GitExtUtils.csproj">
      <Project>{0f1f1168-a4b2-4fa2-b17b-735140d17f39}</Project>
      <Name>GitExtUtils</Name>
    </ProjectReference>
    <ProjectReference Include="..\Gravatar\Gravatar.csproj">
      <Project>{4041B976-50D0-4C6E-ABAF-7E67458A1264}</Project>
      <Name>Gravatar</Name>
    </ProjectReference>
    <ProjectReference Include="..\NetSpell.SpellChecker\SpellChecker.csproj">
      <Project>{A426EE0B-E52E-4D74-AF24-06797142D7B2}</Project>
      <Name>SpellChecker</Name>
    </ProjectReference>
    <ProjectReference Include="..\ResourceManager\ResourceManager.csproj">
      <Project>{D3440FD7-AFC5-4351-8741-6CDBF15CE944}</Project>
      <Name>ResourceManager</Name>
    </ProjectReference>
    <ProjectReference Include="..\Plugins\GitUIPluginInterfaces\GitUIPluginInterfaces.csproj">
      <Project>{27559302-F35E-4B62-A6EC-11FF21A5FA6F}</Project>
      <Name>GitUIPluginInterfaces</Name>
      <Private>False</Private>
    </ProjectReference>
  </ItemGroup>
  <ItemGroup>
    <None Include="app.config">
      <SubType>Designer</SubType>
    </None>
    <Compile Include="FormRemoteProcess.cs">
      <SubType>Form</SubType>
    </Compile>
    <Compile Include="FormRemoteProcess.Designer.cs">
      <DependentUpon>FormRemoteProcess.cs</DependentUpon>
    </Compile>
    <Compile Include="CommandsDialogs\FormVerify.SortableLostObjectsList.cs">
      <DependentUpon>FormVerify.cs</DependentUpon>
      <SubType>Form</SubType>
    </Compile>
    <Compile Include="Script\SimplePrompt.cs">
      <SubType>Form</SubType>
    </Compile>
    <Compile Include="Script\SimplePrompt.Designer.cs">
      <DependentUpon>SimplePrompt.cs</DependentUpon>
    </Compile>
    <Compile Include="Script\SplitButton.cs">
      <SubType>Component</SubType>
    </Compile>
    <None Include="gituikey.snk.pfx" />
    <None Include="packages.config" />
    <None Include="Properties\DataSources\GitCommands.GitItem.datasource" />
    <None Include="Properties\DataSources\GitCommands.GitItemStatus.datasource" />
    <None Include="Properties\DataSources\GitCommands.GitRevision.datasource" />
    <None Include="Resources\Icons\User.PNG" />
    <None Include="Translation\Czech.Plugins.xlf">
      <CopyToOutputDirectory>PreserveNewest</CopyToOutputDirectory>
    </None>
    <None Include="Translation\Czech.xlf">
      <CopyToOutputDirectory>PreserveNewest</CopyToOutputDirectory>
    </None>
    <None Include="Translation\Dutch.Plugins.xlf">
      <CopyToOutputDirectory>PreserveNewest</CopyToOutputDirectory>
    </None>
    <None Include="Translation\Dutch.xlf">
      <CopyToOutputDirectory>PreserveNewest</CopyToOutputDirectory>
    </None>
    <None Include="Translation\French.Plugins.xlf">
      <CopyToOutputDirectory>PreserveNewest</CopyToOutputDirectory>
    </None>
    <None Include="Translation\French.xlf">
      <CopyToOutputDirectory>PreserveNewest</CopyToOutputDirectory>
    </None>
    <None Include="Translation\German.Plugins.xlf">
      <CopyToOutputDirectory>PreserveNewest</CopyToOutputDirectory>
    </None>
    <None Include="Translation\German.xlf">
      <CopyToOutputDirectory>PreserveNewest</CopyToOutputDirectory>
    </None>
    <None Include="Translation\Italian.Plugins.xlf">
      <CopyToOutputDirectory>PreserveNewest</CopyToOutputDirectory>
    </None>
    <None Include="Translation\Italian.xlf">
      <CopyToOutputDirectory>PreserveNewest</CopyToOutputDirectory>
    </None>
    <None Include="Translation\Japanese.Plugins.xlf">
      <CopyToOutputDirectory>PreserveNewest</CopyToOutputDirectory>
    </None>
    <None Include="Translation\Japanese.xlf">
      <CopyToOutputDirectory>PreserveNewest</CopyToOutputDirectory>
    </None>
    <None Include="Translation\Korean.Plugins.xlf">
      <CopyToOutputDirectory>PreserveNewest</CopyToOutputDirectory>
    </None>
    <None Include="Translation\Korean.xlf">
      <CopyToOutputDirectory>PreserveNewest</CopyToOutputDirectory>
    </None>
    <None Include="Translation\Polish.Plugins.xlf">
      <CopyToOutputDirectory>PreserveNewest</CopyToOutputDirectory>
    </None>
    <None Include="Translation\Polish.xlf">
      <CopyToOutputDirectory>PreserveNewest</CopyToOutputDirectory>
    </None>
    <None Include="Translation\Portuguese %28Brazil%29.Plugins.xlf">
      <CopyToOutputDirectory>PreserveNewest</CopyToOutputDirectory>
    </None>
    <None Include="Translation\Portuguese %28Brazil%29.xlf">
      <CopyToOutputDirectory>PreserveNewest</CopyToOutputDirectory>
    </None>
    <None Include="Translation\Portuguese %28Portugal%29.Plugins.xlf">
      <CopyToOutputDirectory>PreserveNewest</CopyToOutputDirectory>
    </None>
    <None Include="Translation\Portuguese %28Portugal%29.xlf">
      <CopyToOutputDirectory>PreserveNewest</CopyToOutputDirectory>
    </None>
    <None Include="Translation\Romanian.Plugins.xlf">
      <CopyToOutputDirectory>PreserveNewest</CopyToOutputDirectory>
    </None>
    <None Include="Translation\Romanian.xlf">
      <CopyToOutputDirectory>PreserveNewest</CopyToOutputDirectory>
    </None>
    <None Include="Translation\Russian.Plugins.xlf">
      <CopyToOutputDirectory>PreserveNewest</CopyToOutputDirectory>
    </None>
    <None Include="Translation\Russian.xlf">
      <CopyToOutputDirectory>PreserveNewest</CopyToOutputDirectory>
    </None>
    <None Include="Translation\Simplified Chinese.Plugins.xlf">
      <CopyToOutputDirectory>PreserveNewest</CopyToOutputDirectory>
    </None>
    <None Include="Translation\Simplified Chinese.xlf">
      <CopyToOutputDirectory>PreserveNewest</CopyToOutputDirectory>
    </None>
    <None Include="Translation\Spanish.Plugins.xlf">
      <CopyToOutputDirectory>PreserveNewest</CopyToOutputDirectory>
    </None>
    <None Include="Translation\Spanish.xlf">
      <CopyToOutputDirectory>PreserveNewest</CopyToOutputDirectory>
    </None>
    <None Include="Translation\Traditional Chinese.Plugins.xlf">
      <CopyToOutputDirectory>PreserveNewest</CopyToOutputDirectory>
    </None>
    <None Include="Translation\Traditional Chinese.xlf">
      <CopyToOutputDirectory>PreserveNewest</CopyToOutputDirectory>
    </None>
  </ItemGroup>
  <ItemGroup>
    <None Include="Resources\Icons\IconShowFirstParent.png" />
    <Content Include="Translation\Czech.gif">
      <CopyToOutputDirectory>PreserveNewest</CopyToOutputDirectory>
    </Content>
    <Content Include="Translation\Dutch.gif">
      <CopyToOutputDirectory>PreserveNewest</CopyToOutputDirectory>
    </Content>
    <Content Include="Translation\English.gif">
      <CopyToOutputDirectory>PreserveNewest</CopyToOutputDirectory>
    </Content>
    <Content Include="Translation\French.gif">
      <CopyToOutputDirectory>PreserveNewest</CopyToOutputDirectory>
    </Content>
    <Content Include="Translation\German.gif">
      <CopyToOutputDirectory>PreserveNewest</CopyToOutputDirectory>
    </Content>
    <Content Include="Translation\Italian.gif">
      <CopyToOutputDirectory>PreserveNewest</CopyToOutputDirectory>
    </Content>
    <Content Include="Translation\Japanese.gif">
      <CopyToOutputDirectory>PreserveNewest</CopyToOutputDirectory>
    </Content>
    <Content Include="Translation\Korean.gif">
      <CopyToOutputDirectory>PreserveNewest</CopyToOutputDirectory>
    </Content>
    <Content Include="Translation\Polish.gif">
      <CopyToOutputDirectory>PreserveNewest</CopyToOutputDirectory>
    </Content>
    <Content Include="Translation\Portuguese %28Brazil%29.gif">
      <CopyToOutputDirectory>PreserveNewest</CopyToOutputDirectory>
    </Content>
    <Content Include="Translation\Portuguese %28Portugal%29.gif">
      <CopyToOutputDirectory>PreserveNewest</CopyToOutputDirectory>
    </Content>
    <Content Include="Translation\Romanian.gif">
      <CopyToOutputDirectory>PreserveNewest</CopyToOutputDirectory>
    </Content>
    <Content Include="Translation\Russian.gif">
      <CopyToOutputDirectory>PreserveNewest</CopyToOutputDirectory>
    </Content>
    <Content Include="Translation\Simplified Chinese.gif">
      <CopyToOutputDirectory>PreserveNewest</CopyToOutputDirectory>
    </Content>
    <Content Include="Translation\Spanish.gif">
      <CopyToOutputDirectory>PreserveNewest</CopyToOutputDirectory>
    </Content>
    <Content Include="Translation\Traditional Chinese.gif">
      <CopyToOutputDirectory>PreserveNewest</CopyToOutputDirectory>
    </Content>
    <None Include="..\Bin\Logo\cow-head-blue.ico">
      <Link>Resources\ApplicationIcons\cow-head-blue.ico</Link>
    </None>
    <None Include="..\Bin\Logo\cow-head-green.ico">
      <Link>Resources\ApplicationIcons\cow-head-green.ico</Link>
    </None>
    <None Include="..\Bin\Logo\cow-head-purple.ico">
      <Link>Resources\ApplicationIcons\cow-head-purple.ico</Link>
    </None>
    <None Include="..\Bin\Logo\cow-head-red.ico">
      <Link>Resources\ApplicationIcons\cow-head-red.ico</Link>
    </None>
    <None Include="..\Bin\Logo\cow-head-yellow.ico">
      <Link>Resources\ApplicationIcons\cow-head-yellow.ico</Link>
    </None>
    <None Include="..\Bin\Logo\cow-head.ico">
      <Link>Resources\ApplicationIcons\cow-head.ico</Link>
    </None>
    <None Include="..\Bin\Logo\git-extensions-logo-final-128.png">
      <Link>Resources\Icons\git-extensions-logo-final-128.png</Link>
    </None>
    <None Include="..\Bin\Logo\git-extensions-logo-final.ico">
      <Link>Resources\ApplicationIcons\git-extensions-logo-final.ico</Link>
    </None>
    <None Include="..\Bin\Logo\git-extensions-logo-final_blue.ico">
      <Link>Resources\ApplicationIcons\git-extensions-logo-final_blue.ico</Link>
    </None>
    <None Include="..\Bin\Logo\git-extensions-logo-final_green.ico">
      <Link>Resources\ApplicationIcons\git-extensions-logo-final_green.ico</Link>
    </None>
    <None Include="..\Bin\Logo\git-extensions-logo-final_lightblue.ico">
      <Link>Resources\ApplicationIcons\git-extensions-logo-final_lightblue.ico</Link>
    </None>
    <None Include="..\Bin\Logo\git-extensions-logo-final_mixed.ico">
      <Link>Resources\ApplicationIcons\git-extensions-logo-final_mixed.ico</Link>
    </None>
    <None Include="..\Bin\Logo\git-extensions-logo-final_mixed_blue.ico">
      <Link>Resources\ApplicationIcons\git-extensions-logo-final_mixed_blue.ico</Link>
    </None>
    <None Include="..\Bin\Logo\git-extensions-logo-final_mixed_green.ico">
      <Link>Resources\ApplicationIcons\git-extensions-logo-final_mixed_green.ico</Link>
    </None>
    <None Include="..\Bin\Logo\git-extensions-logo-final_mixed_lightblue.ico">
      <Link>Resources\ApplicationIcons\git-extensions-logo-final_mixed_lightblue.ico</Link>
    </None>
    <None Include="..\Bin\Logo\git-extensions-logo-final_mixed_purple.ico">
      <Link>Resources\ApplicationIcons\git-extensions-logo-final_mixed_purple.ico</Link>
    </None>
    <None Include="..\Bin\Logo\git-extensions-logo-final_mixed_red.ico">
      <Link>Resources\ApplicationIcons\git-extensions-logo-final_mixed_red.ico</Link>
    </None>
    <None Include="..\Bin\Logo\git-extensions-logo-final_mixed_yellow.ico">
      <Link>Resources\ApplicationIcons\git-extensions-logo-final_mixed_yellow.ico</Link>
    </None>
    <None Include="..\Bin\Logo\git-extensions-logo-final_purple.ico">
      <Link>Resources\ApplicationIcons\git-extensions-logo-final_purple.ico</Link>
    </None>
    <None Include="..\Bin\Logo\git-extensions-logo-final_red.ico">
      <Link>Resources\ApplicationIcons\git-extensions-logo-final_red.ico</Link>
    </None>
    <None Include="..\Bin\Logo\git-extensions-logo-final_yellow.ico">
      <Link>Resources\ApplicationIcons\git-extensions-logo-final_yellow.ico</Link>
    </None>
    <None Include="..\Bin\Logo\x-with-arrow.ico">
      <Link>Resources\ApplicationIcons\x-with-arrow.ico</Link>
    </None>
    <None Include="..\Bin\Logo\x-with-arrow_blue.ico">
      <Link>Resources\ApplicationIcons\x-with-arrow_blue.ico</Link>
    </None>
    <None Include="..\Bin\Logo\x-with-arrow_green.ico">
      <Link>Resources\ApplicationIcons\x-with-arrow_green.ico</Link>
    </None>
    <None Include="..\Bin\Logo\x-with-arrow_lightblue.ico">
      <Link>Resources\ApplicationIcons\x-with-arrow_lightblue.ico</Link>
    </None>
    <None Include="..\Bin\Logo\x-with-arrow_purple.ico">
      <Link>Resources\ApplicationIcons\x-with-arrow_purple.ico</Link>
    </None>
    <None Include="..\Bin\Logo\x-with-arrow_red.ico">
      <Link>Resources\ApplicationIcons\x-with-arrow_red.ico</Link>
    </None>
    <None Include="..\Bin\Logo\x-with-arrow_yellow.ico">
      <Link>Resources\ApplicationIcons\x-with-arrow_yellow.ico</Link>
    </None>
    <None Include="Resources\Icons\IconDirty.png" />
    <None Include="Resources\Icons\IconMixed.png" />
    <None Include="Resources\Icons\IconClean.png" />
    <None Include="Resources\Icons\arrow_refresh_dirty.png" />
    <None Include="Resources\Icons\double_arrow_down.png" />
    <None Include="Resources\Icons\double_arrow_up.png" />
    <None Include="Resources\Icons\Added.png" />
    <None Include="Resources\Icons\Modified.png" />
    <None Include="Resources\Icons\pageant.png" />
    <None Include="Resources\Icons\putty.png" />
    <None Include="Resources\Icons\success.png" />
    <None Include="Resources\Icons\rss.png" />
    <None Include="Resources\Icons\history.png" />
    <None Include="Resources\Icons\IconDirtySubmodules.png" />
    <None Include="Resources\Icons\stash.png" />
    <None Include="Resources\Icons\50.png" />
    <None Include="Resources\Icons\showEntireFile.png" />
    <None Include="Resources\Icons\33.png" />
    <None Include="Resources\Icons\35.png" />
    <None Include="Resources\Icons\3.png" />
    <None Include="Resources\Icons\4.png" />
    <None Include="Resources\Icons\bash.png" />
    <None Include="Resources\Icons\40.png" />
    <None Include="Resources\Icons\71.png" />
    <None Include="Resources\Icons\77.png" />
    <None Include="Resources\Icons\pageant_16.png" />
    <None Include="Resources\Icons\puttygen.png" />
    <None Include="Resources\Icons\82.png" />
    <None Include="Resources\Icons\statistic.png" />
    <None Include="Resources\Icons\PullFetch.png" />
    <None Include="Resources\Icons\PullMerge.png" />
    <None Include="Resources\Icons\PullRebase.png" />
    <None Include="Resources\Icons\PullFetchAll.png" />
    <None Include="Resources\Icons\loadingpanel_static.png" />
    <None Include="Resources\Icons\Delete.png" />
    <None Include="Resources\Icons\edit_clear_2_16.png" />
    <None Include="Resources\Icons\folder_remote_2_16.png" />
    <None Include="Resources\Icons\BranchCreate.png" />
    <None Include="Resources\Icons\TagCreate.png" />
    <None Include="Resources\Icons\BranchCheckout.png" />
    <None Include="Resources\Icons\RevisionCheckout.png" />
    <None Include="Resources\Icons\BranchDelete.png" />
    <None Include="Resources\Icons\IconCherryPick.png" />
    <None Include="Resources\Icons\TagDelete.png" />
    <None Include="Resources\Icons\IconPreview.png" />
    <None Include="Resources\Icons\7.png" />
    <None Include="Resources\Icons\StatusHourglass.png" />
    <None Include="Resources\Icons\IconResetWorkingDirChanges.png" />
    <None Include="Resources\Icons\IconResetCurrentBranchToHere.png" />
    <None Include="Resources\Icons\IconFileHistory.png" />
    <None Include="Resources\Icons\IconCopyToClipboard.png" />
    <None Include="Resources\Icons\IconBlame.png" />
    <None Include="Resources\Icons\IconEditFile.png" />
    <None Include="Resources\Icons\IconFind.png" />
    <None Include="Resources\Icons\IconDiff.png" />
    <None Include="Resources\Icons\IconRecoverLostObjects.png" />
    <None Include="Resources\Icons\IconViewFile.png" />
    <None Include="Resources\Icons\IconFileTree.png" />
    <None Include="Resources\Icons\IconCommit.png" />
    <None Include="Resources\Icons\IconFilter.png" />
    <None Include="Resources\Icons\IconDiffTool.png" />
    <None Include="Resources\Icons\IconCloneRepoGit.png" />
    <None Include="Resources\Icons\IconCloneRepoGithub.png" />
    <None Include="Resources\Icons\IconCloneRepoSvn.png" />
    <None Include="Resources\Icons\IconSave.png" />
    <None Include="Resources\Icons\IconResetFileTo.png" />
    <None Include="Resources\Icons\IconGotoCommit.png" />
    <None Include="Resources\Icons\IconSelectBranch.png" />
    <None Include="Resources\Icons\IconSelectRevision.png" />
    <None Include="Resources\Icons\IconEditGitIgnore.png" />
    <None Include="Resources\Icons\IconAddToGitIgnore.png" />
    <None Include="Resources\Icons\IconStage.png" />
    <None Include="Resources\Icons\IconStageAll.png" />
    <None Include="Resources\Icons\IconSubmodulesManage.png" />
    <None Include="Resources\Icons\IconSubmodulesSync.png" />
    <None Include="Resources\Icons\IconSubmodulesUpdate.png" />
    <None Include="Resources\Icons\IconUnstage.png" />
    <None Include="Resources\Icons\IconUnstageAll.png" />
    <None Include="Resources\Icons\RecentRepositories.png" />
    <None Include="Resources\Icons\IconRepoCreate.png" />
    <None Include="Resources\Icons\IconRepoOpen.png" />
    <None Include="Resources\Icons\IconSubmoduleDirty.png" />
    <None Include="Resources\Icons\IconSubmoduleRevisionDown.png" />
    <None Include="Resources\Icons\IconSubmoduleRevisionUp.png" />
    <None Include="Resources\Icons\IconSubmoduleRevisionDownDirty.png" />
    <None Include="Resources\Icons\IconSubmoduleRevisionUpDirty.png" />
    <None Include="Resources\Icons\IconRevertCommit.png" />
    <None Include="Resources\Icons\HelpPullMergeFastForward.png" />
    <None Include="Resources\Icons\HelpCommandMergeFastForward.png" />
    <Content Include="Resources\Icons\BuildCancelled.png" />
    <Content Include="Resources\Icons\BuildFailed.png" />
    <Content Include="Resources\Icons\BuildSuccessful.png" />
    <None Include="Resources\Icons\IconGotoManual.png" />
    <None Include="Resources\Icons\IconWarning.png" />
    <None Include="Resources\Icons\IconGotoCurrentRevision.png" />
    <None Include="Resources\Icons\IconFileStatusUnknown.png" />
    <None Include="Resources\Icons\IconSubmoduleRevisionDown2.png" />
    <None Include="Resources\Icons\IconSubmoduleRevisionSemiDown.png" />
    <None Include="Resources\Icons\IconSubmoduleRevisionSemiDownDirty.png" />
    <None Include="Resources\Icons\IconSubmoduleRevisionSemiUp.png" />
    <None Include="Resources\Icons\IconSubmoduleRevisionSemiUpDirty.png" />
    <Content Include="Resources\Sounds\cow-moo.wav" />
    <None Include="Properties\DataSources\GitUI.Script.ScriptInfo.datasource" />
    <None Include="Resources\Icons\nonprintchar.png" />
    <None Include="Resources\Icons\bug.png" />
    <None Include="Resources\Icons\arrow_refresh.png" />
    <None Include="Resources\Icons\Renamed.png" />
    <None Include="Resources\Icons\Copied.png" />
    <None Include="Resources\Icons\SplitViewLayout.png" />
    <None Include="Resources\Icons\Cow_sunglass.png" />
    <None Include="Resources\Icons\Cow_xmass.png" />
    <None Include="Resources\Icons\develop.ico" />
    <None Include="Resources\Icons\dollar.ico" />
    <None Include="Properties\DataSources\GitCommands.Repository.datasource" />
    <None Include="Resources\Icons\Removed.png" />
    <None Include="Properties\DataSources\GitCommands.GitSubmodule.datasource" />
    <None Include="Properties\Settings.settings">
      <Generator>SettingsSingleFileGenerator</Generator>
      <LastGenOutput>Settings.Designer.cs</LastGenOutput>
    </None>
    <None Include="Resources\ChangeLog.md" />
    <None Include="Properties\DataSources\GitCommands.GitBlame.datasource" />
    <None Include="Properties\DataSources\GitCommands.GitHead.datasource" />
    <None Include="Properties\DataSources\GitCommands.GitStash.datasource" />
    <None Include="Properties\DataSources\PatchApply.PatchFile.datasource" />
    <None Include="Resources\Icons\Donate.jpg" />
    <None Include="Resources\Icons\Cow.png" />
    <None Include="Resources\Icons\IconStaged.png" />
    <None Include="Resources\Icons\error.png" />
    <None Include="Resources\Icons\loadingpanel.gif" />
  </ItemGroup>
  <ItemGroup>
    <BootstrapperPackage Include="Microsoft.Net.Client.3.5">
      <Visible>False</Visible>
      <ProductName>.NET Framework 3.5 SP1 Client Profile</ProductName>
      <Install>false</Install>
    </BootstrapperPackage>
    <BootstrapperPackage Include="Microsoft.Net.Framework.3.5.SP1">
      <Visible>False</Visible>
      <ProductName>.NET Framework 3.5 SP1</ProductName>
      <Install>true</Install>
    </BootstrapperPackage>
    <BootstrapperPackage Include="Microsoft.Windows.Installer.3.1">
      <Visible>False</Visible>
      <ProductName>Windows Installer 3.1</ProductName>
      <Install>true</Install>
    </BootstrapperPackage>
  </ItemGroup>
  <ItemGroup />
  <Import Project="..\FxCop.targets" />
  <Import Project="$(MSBuildToolsPath)\Microsoft.CSharp.targets" />
  <Import Project="$(SolutionDir)\.nuget\NuGet.targets" />
  <Import Project="..\packages\ConEmu.Core.16.7.10.0\build\ConEmu.Core.Targets" Condition="Exists('..\packages\ConEmu.Core.16.7.10.0\build\ConEmu.Core.Targets')" />
  <Target Name="EnsureNuGetPackageBuildImports" BeforeTargets="PrepareForBuild">
    <PropertyGroup>
      <ErrorText>This project references NuGet package(s) that are missing on this computer. Use NuGet Package Restore to download them.  For more information, see http://go.microsoft.com/fwlink/?LinkID=322105. The missing file is {0}.</ErrorText>
    </PropertyGroup>
    <Error Condition="!Exists('..\packages\ConEmu.Core.16.7.10.0\build\ConEmu.Core.Targets')" Text="$([System.String]::Format('$(ErrorText)', '..\packages\ConEmu.Core.16.7.10.0\build\ConEmu.Core.Targets'))" />
  </Target>
</Project><|MERGE_RESOLUTION|>--- conflicted
+++ resolved
@@ -48,12 +48,7 @@
     <ErrorReport>prompt</ErrorReport>
     <WarningLevel>4</WarningLevel>
     <TreatWarningsAsErrors>true</TreatWarningsAsErrors>
-<<<<<<< HEAD
-    <CodeAnalysisRuleSet>..\FxCopRules.ruleset</CodeAnalysisRuleSet>
-    <RunCodeAnalysis>true</RunCodeAnalysis>
     <NoWarn>1573</NoWarn>
-=======
->>>>>>> c548c0e2
   </PropertyGroup>
   <PropertyGroup Condition=" '$(Configuration)|$(Platform)' == 'Release|AnyCPU' ">
     <DebugType>pdbonly</DebugType>
