--- conflicted
+++ resolved
@@ -124,27 +124,12 @@
             this.Revisions.SelectionMode = System.Windows.Forms.DataGridViewSelectionMode.FullRowSelect;
             this.Revisions.Size = new System.Drawing.Size(585, 204);
             this.Revisions.StandardTab = true;
-<<<<<<< HEAD
-=======
             this.Revisions.TabIndex = 0;
-            this.Revisions.Scroll += new System.Windows.Forms.ScrollEventHandler(this.Revisions_Scroll);
->>>>>>> a1ad3fa0
             this.Revisions.MouseClick += new System.Windows.Forms.MouseEventHandler(this.Revisions_MouseClick);
             this.Revisions.DoubleClick += new System.EventHandler(this.Revisions_DoubleClick);
             this.Revisions.CellMouseDown += new System.Windows.Forms.DataGridViewCellMouseEventHandler(this.Revisions_CellMouseDown);
             this.Revisions.KeyDown += new System.Windows.Forms.KeyEventHandler(this.Revisions_KeyUp);
-<<<<<<< HEAD
-=======
-            this.Revisions.CellContextMenuStripChanged += new System.Windows.Forms.DataGridViewCellEventHandler(this.Revisions_CellContextMenuStripChanged);
-            this.Revisions.CellContentClick += new System.Windows.Forms.DataGridViewCellEventHandler(this.Revisions_CellContentClick);
-            // 
-            // Graph
-            // 
-            this.Graph.HeaderText = "Graph";
-            this.Graph.Name = "Graph";
-            this.Graph.ReadOnly = true;
-            this.Graph.Width = 200;
->>>>>>> a1ad3fa0
+
             // 
             // Message
             // 
@@ -207,13 +192,8 @@
             // deleteTagToolStripMenuItem
             // 
             this.deleteTagToolStripMenuItem.Name = "deleteTagToolStripMenuItem";
-<<<<<<< HEAD
-            resources.ApplyResources(this.deleteTagToolStripMenuItem, "deleteTagToolStripMenuItem");
-=======
             this.deleteTagToolStripMenuItem.Size = new System.Drawing.Size(254, 22);
             this.deleteTagToolStripMenuItem.Text = "Delete tag";
-            this.deleteTagToolStripMenuItem.Click += new System.EventHandler(this.deleteTagToolStripMenuItem_Click);
->>>>>>> a1ad3fa0
             // 
             // createNewBranchToolStripMenuItem
             // 
@@ -227,13 +207,8 @@
             // deleteBranchToolStripMenuItem
             // 
             this.deleteBranchToolStripMenuItem.Name = "deleteBranchToolStripMenuItem";
-<<<<<<< HEAD
-            resources.ApplyResources(this.deleteBranchToolStripMenuItem, "deleteBranchToolStripMenuItem");
-=======
             this.deleteBranchToolStripMenuItem.Size = new System.Drawing.Size(254, 22);
             this.deleteBranchToolStripMenuItem.Text = "Delete branch";
-            this.deleteBranchToolStripMenuItem.Click += new System.EventHandler(this.deleteBranchToolStripMenuItem_Click);
->>>>>>> a1ad3fa0
             // 
             // toolStripSeparator2
             // 
@@ -409,13 +384,9 @@
             this.label1.AutoSize = true;
             this.label1.Location = new System.Drawing.Point(13, 9);
             this.label1.Name = "label1";
-<<<<<<< HEAD
-=======
             this.label1.Size = new System.Drawing.Size(315, 104);
             this.label1.TabIndex = 0;
             this.label1.Text = resources.GetString("label1.Text");
-            this.label1.Click += new System.EventHandler(this.label1_Click);
->>>>>>> a1ad3fa0
             // 
             // Error
             // 
@@ -458,11 +429,7 @@
             this.Controls.Add(this.Loading);
             this.Controls.Add(this.Revisions);
             this.Name = "RevisionGrid";
-<<<<<<< HEAD
-=======
             this.Size = new System.Drawing.Size(585, 204);
-            this.Load += new System.EventHandler(this.RevisionGrid_Load);
->>>>>>> a1ad3fa0
             ((System.ComponentModel.ISupportInitialize)(this.Revisions)).EndInit();
             this.CreateTag.ResumeLayout(false);
             this.NoCommits.ResumeLayout(false);
