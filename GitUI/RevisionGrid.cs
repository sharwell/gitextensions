﻿using System;
using System.Collections.Generic;
using System.ComponentModel;
using System.Drawing;
using System.Data;

using System.Text;
using System.Threading;
using System.Windows.Forms;
using GitCommands;
using System.Drawing.Drawing2D;
using System.IO;
using ResourceManager.Translation;

namespace GitUI
{
    public partial class RevisionGrid : GitExtensionsControl
    {
        TranslationString authorDate = new TranslationString("AuthorDate");
        TranslationString commitDate = new TranslationString("CommitDate");
        TranslationString messageCaption = new TranslationString("Message");
        TranslationString authorCaption = new TranslationString("Author");

        public event EventHandler ChangedCurrentBranch;

        public virtual void OnChangedCurrentBranch()
        {
            if (ChangedCurrentBranch != null)
                ChangedCurrentBranch(this, null);
        }

        private readonly SynchronizationContext syncContext;
        IndexWatcher indexWatcher = new IndexWatcher();

        public RevisionGrid()
        {
            syncContext = SynchronizationContext.Current;

            base.InitLayout();
            InitializeComponent(); Translate();

            NormalFont = Revisions.Font;
            HeadFont = NormalFont;
            RefsFont = NormalFont;

            Revisions.CellPainting += new DataGridViewCellPaintingEventHandler(Revisions_CellPainting);
            Revisions.KeyDown += new KeyEventHandler(Revisions_KeyDown);
            Revisions.Loading += new DvcsGraph.LoadingHandler(Revisions_Loading);
            
            Revisions.Sorter = delegate(object a, object b)
            {
                GitRevision left = (GitRevision)a;
                GitRevision right = (GitRevision)b;
                return right.Order.CompareTo(left.Order);
            };

            showRevisionGraphToolStripMenuItem.Checked = Settings.ShowRevisionGraph;
            showAuthorDateToolStripMenuItem.Checked = Settings.ShowAuthorDate;
            orderRevisionsByDateToolStripMenuItem.Checked = Settings.OrderRevisionByDate;
            showRelativeDateToolStripMenuItem.Checked = Settings.RelativeDate;

            SetShowBranches();
            filter = "";
            quickSearchString = "";
            quickSearchTimer.Tick += new EventHandler(quickSearchTimer_Tick);
        }

        void Revisions_Loading(bool isLoading)
        {
            if (isLoading)
            {
                Loading.Visible = true;
                Revisions.Visible = false;
            }
            else
            {
                Loading.Visible = false;
                Revisions.Visible = true;
            }
        }

        Label quickSearchLabel;
        private void ShowQuickSearchString()
        {
            if (quickSearchLabel == null)
            {
                quickSearchLabel = new Label();
                quickSearchLabel.Location = new Point(10, 10);
                quickSearchLabel.BorderStyle = BorderStyle.FixedSingle;
                quickSearchLabel.ForeColor = SystemColors.InfoText;
                quickSearchLabel.BackColor = SystemColors.Info;
                //quickSearchLabel.Size = new Size(200, 50);
                this.Controls.Add(quickSearchLabel);
            }

            quickSearchLabel.Visible = true;
            quickSearchLabel.BringToFront();
            quickSearchLabel.Text = quickSearchString;
            quickSearchLabel.AutoSize = true;
        }

        private void HideQuickSearchString()
        {
            if (quickSearchLabel != null)
                quickSearchLabel.Visible = false;
        }

        void quickSearchTimer_Tick(object sender, EventArgs e)
        {
            quickSearchTimer.Stop();
            quickSearchString = "";
            HideQuickSearchString();
        }

        private string quickSearchString;
        private string lastQuickSearchString = string.Empty;
        
        void Revisions_KeyDown(object sender, KeyEventArgs e)
        {
            if (e.Alt && e.KeyCode == Keys.Up)
            {
                int nextIndex = 0;
                if (Revisions.SelectedRows.Count > 0)
                    nextIndex = Revisions.SelectedRows[0].Index - 1;

                FindNextMatch(nextIndex, lastQuickSearchString, true);
                e.Handled = true;
                return;
            }
            if (e.Alt && e.KeyCode == Keys.Down)
            {
                int nextIndex = 0;
                if (Revisions.SelectedRows.Count > 0)
                    nextIndex = Revisions.SelectedRows[0].Index + 1;
                
                FindNextMatch(nextIndex, lastQuickSearchString, false);  
                e.Handled = true;
                return;  
            }
            char key = (char)e.KeyValue;
            if (char.IsLetterOrDigit(key) || char.IsNumber(key) || char.IsSeparator(key))
            {
                quickSearchTimer.Stop();
                quickSearchTimer.Interval = 700;
                quickSearchTimer.Start();

                quickSearchString = string.Concat(quickSearchString, (char)e.KeyValue).ToLower();

                int oldIndex = 0;
                if (Revisions.SelectedRows.Count > 0)
                    oldIndex = Revisions.SelectedRows[0].Index;

                FindNextMatch(oldIndex, quickSearchString, false);
                lastQuickSearchString = quickSearchString;

                e.Handled = true;
                ShowQuickSearchString();
            }
            else
            {
                quickSearchString = "";
                HideQuickSearchString();
                return;
            }
        }

        private void FindNextMatch(int startIndex, string searchString, bool reverse)
        {
            if (Revisions.RowCount == 0)
            {
                return;
            }

            Predicate<object> match = delegate(object m)
            {
                GitRevision r = (GitRevision) m;
                foreach (GitHead gitHead in r.Heads)
                {
                    if (gitHead.Name.StartsWith(searchString, StringComparison.CurrentCultureIgnoreCase))
                    {
                        return true;
                    }
                }

                // Make sure it only matches the start of a word
                string modifiedSearchString = " " + searchString;

                if ((" " + r.Author.ToLower()).Contains(modifiedSearchString))
                {
                    return true;
                }

                if ((" " + r.Message.ToLower()).Contains(modifiedSearchString))
                {
                    return true;
                }
                return false;
            };

            bool isFound = false;
            int index;
            if (reverse)
            {
                // Check for out of bounds roll over if required
                if (startIndex < 0 || startIndex >= Revisions.RowCount)
                    startIndex = Revisions.RowCount - 1;

                for (index = startIndex; index >= 0; --index)
                {
                    if (match(Revisions.GetRowData(index)))
                    {
                        isFound = true;
                        break;
                    }
                }

                if (index == -1)
                {
                    // We didn't find it so start searching from the bottom
                    //index = Revisions.FindLastIndex(bottomIndex, bottomIndex - startIndex, match);
                    for (index = Revisions.RowCount - 1; index > startIndex; --index)
                    {
                        if (match(Revisions.GetRowData(index)))
                        {
                            isFound = true;
                            break;
                        }
                    }
                }
            }
            else
            {
                // Check for out of bounds roll over if required
                if (startIndex < 0 || startIndex >= Revisions.RowCount)
                    startIndex = 0;

                for (index = startIndex; index < Revisions.RowCount; ++index)
                {
                    if (match(Revisions.GetRowData(index)))
                    {
                        isFound = true;
                        break;
                    }
                }

                if (!isFound)
                {
                    // We didn't find it so start searching from the top
                    for (index = 0; index < startIndex; ++index)
                    {
                        if (match(Revisions.GetRowData(index)))
                        {
                            isFound = true;
                            break;
                        }
                    }
                }
            }

            if (isFound)
            {
                Revisions.ClearSelection();
                Revisions.Rows[index].Selected = true;

                Revisions.CurrentCell = Revisions.Rows[index].Cells[0];
            }
        }

        public string LogParam = "HEAD --all --boundary";

        private bool ContextMenuEnabled = true;
        public void DisableContextMenu()
        {
            Revisions.ContextMenuStrip = null;
            ContextMenuEnabled = false;
        }

        private string filter;
        public string Filter
        {
            get
            {
                return filter;
            }
            set
            {
                filter = value;
            }
        }

        public string FormatQuickFilter(string filter)
        {
            if (string.IsNullOrEmpty(filter))
                return "";
            else
                return " --regexp-ignore-case --grep=\"" + filter + "\" --committer=\"" + filter + "\" --author=\"" + filter + "\" ";
        }

        ~RevisionGrid()
        {
            if (revisionGraphCommand != null)
                revisionGraphCommand.Kill();
        }

        protected override void OnCreateControl()
        {
            base.OnCreateControl();

            RefreshRevisions();
        }

        public Font NormalFont { get; set; }
        public Font HeadFont { get; set; }
        public Font RefsFont { get; set; }

        public event EventHandler SelectionChanged;

        public void SetSelectedRevision(GitRevision revision)
        {
            Revisions.ClearSelection();

            if (revision != null)
            {
                foreach (DataGridViewRow row in Revisions.Rows)
                {
                    if (((GitRevision)row.DataBoundItem).Guid == revision.Guid)
                        row.Selected = true;
                }
            }
            Revisions.Select();
        }

        void Revisions_SelectionChanged(object sender, EventArgs e)
        {
            if (Revisions.SelectedRows.Count > 0)
                LastRow = Revisions.SelectedRows[0].Index;

            SelecctionTimer.Enabled = false;
            SelecctionTimer.Stop();
            SelecctionTimer.Enabled = true;
            SelecctionTimer.Start();
        }

        public List<GitRevision> GetRevisions()
        {
            List<GitRevision> retval = new List<GitRevision>();

            foreach (DataGridViewRow row in Revisions.SelectedRows)
            {
                if (Revisions.RowCount > row.Index)
                    retval.Add(GetRevision(row.Index));
            }
            return retval;
        }

        GitRevision GetRevision(int aRow)
        {
            return Revisions.GetRowData(aRow) as GitRevision;
        }

        GitCommands.RevisionGraph revisionGraphCommand = null;

        public void RefreshRevisions()
        {
            if (indexWatcher.IndexChanged)
            {
                ForceRefreshRevisions();
            }
        }

        public int LastScrollPos = 0;
        public IComparable[] LastSelectedRows = null;

        public void ForceRefreshRevisions()
        {
            try
            {
                initialLoad = true;

                LastScrollPos = Revisions.FirstDisplayedScrollingRowIndex;

                if (!Settings.ShowRevisionGraph)
                {
                    Revisions.Columns[0].Visible = false;
                }
                else
                {
                    Revisions.Columns[0].Visible = true;
                }

                Error.Visible = false;
                NoCommits.Visible = false;
                NoGit.Visible = false;
                Revisions.Visible = true;

                if (!GitCommands.Settings.ValidWorkingDir())
                {
                    Revisions.Visible = false;

                    NoCommits.Visible = true;
                    NoGit.Visible = true;
                    Loading.Visible = false;
                    return;
                }

                if (revisionGraphCommand != null)
                {
                    revisionGraphCommand.Kill();
                }

                string newCurrentCheckout = GitCommands.GitCommands.GetCurrentCheckout();

                // If the current checkout changed, don't get the currently selected rows, select the
                // new current checkout instead.
                if (newCurrentCheckout == currentCheckout)
                {
                    LastSelectedRows = Revisions.SelectedIds;
                }
                Revisions.ClearSelection();

                currentCheckout = newCurrentCheckout;
                Error.Visible = false;
                NoCommits.Visible = false;
                NoGit.Visible = false;
                Revisions.Visible = true;

                Revisions.Clear();

                if (!GitCommands.Settings.ValidWorkingDir())
                {
                    Revisions.Visible = false;

                    NoCommits.Visible = true;
                    NoGit.Visible = true;
                    Loading.Visible = false;
                    return;
                }

                Revisions.Enabled = false;
                Loading.Visible = true;
                indexWatcher.Reset();
                revisionGraphCommand = new RevisionGraph();
                revisionGraphCommand.LogParam = LogParam + Filter;
                revisionGraphCommand.Updated += new EventHandler(gitGetCommitsCommand_Updated);
                revisionGraphCommand.Exited += new EventHandler(gitGetCommitsCommand_Exited);
                revisionGraphCommand.Execute();

                LoadRevisions();
            }
            catch (Exception exception)
            {
                Error.Visible = true;
                MessageBox.Show(exception.Message, "Error", MessageBoxButtons.OK, MessageBoxIcon.Error);
            }
        }

        void gitGetCommitsCommand_Updated(object sender, EventArgs e)
        {
            RevisionGraph.RevisionGraphUpdatedEvent updatedEvent = (RevisionGraph.RevisionGraphUpdatedEvent)e;
            update(updatedEvent.Revision);
        }
        
        void gitGetCommitsCommand_Exited(object sender, EventArgs e)
        {
            Revisions.SetExpectedRowCount(revisionGraphCommand.Revisions.Count);
            update(null);
        }

        void update(GitRevision rev)
        {
            if( rev == null )
            {
                // Prune the graph and make sure the row count matches reality
                Revisions.Prune();
                Revisions.SetExpectedRowCount(-1);
                return;
            }
        
            if (rev.AuthorDate == null)
            {
                // This should never happen.
                return;
            }
            DvcsGraph.DataType dataType;
            if (rev.Guid == currentCheckout)
            {
                dataType = DvcsGraph.DataType.Active;
            }
            else if (rev.Heads.Count > 0)
            {
                dataType = DvcsGraph.DataType.Special;
            }
            else
            {
                dataType = DvcsGraph.DataType.Normal;
            }
            Revisions.Add(rev.Guid, rev.ParentGuids, dataType, rev);
        }

        public string currentCheckout { get; set; }
        private bool initialLoad = true;

        private string GetDateHeaderText()
        {
            return Settings.ShowAuthorDate ? authorDate.Text : commitDate.Text;
        }

        private void LoadRevisions()
        {
            if (revisionGraphCommand == null)
            {
                return;
            }

            Revisions.SuspendLayout();

            Revisions.Columns[1].HeaderText = messageCaption.Text;
            Revisions.Columns[2].HeaderText = authorCaption.Text;
            Revisions.Columns[3].HeaderText = GetDateHeaderText();

            Revisions.SelectionChanged -= new EventHandler(Revisions_SelectionChanged);

            if (LastSelectedRows != null)
            {
                Revisions.SelectedIds = LastSelectedRows;
                LastSelectedRows = null;
            }
            else
            {
                Revisions.SelectedIds = new IComparable[] { currentCheckout };
            }

            if (LastScrollPos > 0 && Revisions.RowCount > LastScrollPos)
            {
                Revisions.FirstDisplayedScrollingRowIndex = LastScrollPos;
                LastScrollPos = -1;
            }

            Loading.Visible = false;
            Revisions.Enabled = true;
            Revisions.Focus();
            Revisions.SelectionChanged += new EventHandler(Revisions_SelectionChanged);

            Revisions.ResumeLayout();

            if (initialLoad)
            {
                initialLoad = false;
                SelecctionTimer.Enabled = false;
                SelecctionTimer.Stop();
                SelecctionTimer.Enabled = true;
                SelecctionTimer.Start();
            }
        }

        void Revisions_CellPainting(object sender, DataGridViewCellPaintingEventArgs e)
        {
            // The graph column is handled by the DvcsGraph
            if (e.ColumnIndex == 0)
            {
                return;
            }

            int column = e.ColumnIndex;
            if (e.RowIndex >= 0 && (e.State & DataGridViewElementStates.Visible) != 0)
            {
                if (Revisions.RowCount > e.RowIndex)
                {
                    GitRevision revision = GetRevision(e.RowIndex);
                    if (revision == null)
                    {
                        return;
                    }

                    e.Handled = true;

                    e.PaintBackground(e.CellBounds, true);

                    Font rowFont;
                    if (revision.Guid == currentCheckout)
                    {
                        rowFont = HeadFont;
                    }
                    else
                    {
                        rowFont = NormalFont;
                    }

                    if (column == 1)
                    {
                        float offset = 0;
                        foreach (GitHead h in revision.Heads)
                        {
                            if ((h.IsRemote && !ShowRemoteBranches.Checked) == false)
                            {
                                SolidBrush brush = new SolidBrush(h.IsTag == true ? Settings.TagColor : h.IsHead ? Settings.BranchColor : h.IsRemote ? Settings.RemoteBranchColor : Settings.OtherTagColor);

                                e.Graphics.DrawString("[" + h.Name + "] ", RefsFont, brush, new PointF(e.CellBounds.Left + offset, e.CellBounds.Top + 4));

                                offset += e.Graphics.MeasureString("[" + h.Name + "] ", RefsFont).Width;
                            }
                        }
                        string text = revision.Message;
                        e.Graphics.DrawString(text, rowFont, Brushes.Black, new PointF(e.CellBounds.Left + offset, e.CellBounds.Top + 4));
                    }
                    else if (column == 2)
                    {
                        string text = revision.Author;
                        e.Graphics.DrawString(text, rowFont, Brushes.Black, new PointF(e.CellBounds.Left, e.CellBounds.Top + 4));
                    }
                    else if (column == 3)
                    {
                        DateTime time = Settings.ShowAuthorDate ? revision.AuthorDate : revision.CommitDate;
                        string text = TimeToString(time);
                        e.Graphics.DrawString(text, rowFont, Brushes.Black, new PointF(e.CellBounds.Left, e.CellBounds.Top + 4));
                    }
                }
            }
        }

        private void Revisions_DoubleClick(object sender, EventArgs e)
        {
            List<GitRevision> r = GetRevisions();
            if (r.Count > 0)
            {
                FormDiffSmall form = new FormDiffSmall();
                form.SetRevision(r[0]);
                form.ShowDialog();
            }
            else
                GitUICommands.Instance.StartCompareRevisionsDialog();
        }

        private void SelecctionTimer_Tick(object sender, EventArgs e)
        {
            SelecctionTimer.Enabled = false;
            SelecctionTimer.Stop();
            if (SelectionChanged != null)
                SelectionChanged(this, e);
        }

        private void createTagToolStripMenuItem_Click(object sender, EventArgs e)
        {
            if (Revisions.RowCount > LastRow && LastRow >= 0)
            {
                FormTagSmall frm = new FormTagSmall();
                frm.Revision = GetRevision(LastRow);
                frm.ShowDialog();
                RefreshRevisions();
            }
        }

        private void resetCurrentBranchToHereToolStripMenuItem_Click(object sender, EventArgs e)
        {
            if (Revisions.RowCount > LastRow && LastRow >= 0)
            {
                FormResetCurrentBranch frm = new FormResetCurrentBranch((GitRevision)GetRevision(LastRow));
                frm.ShowDialog();
                RefreshRevisions();
            }
        }

        private void createNewBranchToolStripMenuItem_Click(object sender, EventArgs e)
        {
            if (Revisions.RowCount > LastRow && LastRow >= 0)
            {
                FormBranchSmall frm = new FormBranchSmall();
                frm.Revision = (GitRevision)GetRevision(LastRow);
                frm.ShowDialog();
                RefreshRevisions();
                OnChangedCurrentBranch();
            }

        }

        public int LastRow { get; set; }

        private void Revisions_MouseClick(object sender, MouseEventArgs e)
        {
            System.Drawing.Point pt = Revisions.PointToClient(Cursor.Position);
            DataGridView.HitTestInfo hti = Revisions.HitTest(pt.X, pt.Y);
            LastRow = hti.RowIndex;
        }

        private void Revisions_CellMouseDown(object sender, DataGridViewCellMouseEventArgs e)
        {
            if (e.Button == MouseButtons.Right)
            {
                System.Drawing.Point pt = Revisions.PointToClient(Cursor.Position);
                DataGridView.HitTestInfo hti = Revisions.HitTest(pt.X, pt.Y);
                LastRow = hti.RowIndex;
                Revisions.ClearSelection();
                if (LastRow >= 0 && Revisions.Rows.Count > LastRow)
                    Revisions.Rows[LastRow].Selected = true;
            }
        }

        private void Commit_Click(object sender, EventArgs e)
        {
            GitUICommands.Instance.StartCommitDialog();
            RefreshRevisions();
        }

        private void GitIgnore_Click(object sender, EventArgs e)
        {
            GitUICommands.Instance.StartEditGitIgnoreDialog();
        }

        private void ShowRemoteBranches_Click(object sender, EventArgs e)
        {
            ShowRemoteBranches.Checked = !ShowRemoteBranches.Checked;
            Revisions.Invalidate();
        }

        private void showAllBranchesToolStripMenuItem_Click(object sender, EventArgs e)
        {
            Settings.ShowAllBranches = !showAllBranchesToolStripMenuItem.Checked;

            SetShowBranches();
            ForceRefreshRevisions();
        }

        private void SetShowBranches()
        {
            showAllBranchesToolStripMenuItem.Checked = Settings.ShowAllBranches;
            if (Settings.ShowAllBranches)
                LogParam = "HEAD --all --boundary";
            else
                LogParam = "HEAD";

        }

        private void revertCommitToolStripMenuItem_Click(object sender, EventArgs e)
        {
            if (Revisions.RowCount > LastRow && LastRow >= 0)
            {
                FormRevertCommitSmall frm = new FormRevertCommitSmall((GitRevision)GetRevision(LastRow));
                frm.ShowDialog();
                RefreshRevisions();
            }
        }

        private void showRevisionGraphToolStripMenuItem_Click(object sender, EventArgs e)
        {
            Settings.ShowRevisionGraph = !showRevisionGraphToolStripMenuItem.Checked;
            showRevisionGraphToolStripMenuItem.Checked = Settings.ShowRevisionGraph;
            this.ForceRefreshRevisions();
        }

        private FormRevisionFilter RevisionFilter = null;
        private void filterToolStripMenuItem_Click(object sender, EventArgs e)
        {
            if (RevisionFilter == null)
                RevisionFilter = new FormRevisionFilter();

            RevisionFilter.ShowDialog();
            filter = RevisionFilter.GetFilter();
            ForceRefreshRevisions();
        }

        private void Revisions_KeyUp(object sender, KeyEventArgs e)
        {
            if (e.Modifiers == Keys.Control && e.KeyCode == Keys.F && ContextMenuEnabled)
                filterToolStripMenuItem_Click(null, null);
        }

        private void CreateTag_Opening(object sender, CancelEventArgs e)
        {
            if (Revisions.RowCount < LastRow || LastRow < 0 || Revisions.RowCount == 0)
                return;

            GitRevision revision = GetRevision(LastRow) as GitRevision;

            ToolStripDropDown tagDropDown = new ToolStripDropDown();
            ToolStripDropDown branchDropDown = new ToolStripDropDown();
            ToolStripDropDown checkoutBranchDropDown = new ToolStripDropDown();
            ToolStripDropDown mergeBranchDropDown = new ToolStripDropDown();
            ToolStripDropDown rebaseDropDown = new ToolStripDropDown();

            foreach (GitHead head in revision.Heads)
            {
                if (head.IsTag)
                {
                    ToolStripItem toolStripItem = new ToolStripMenuItem(head.Name);
                    toolStripItem.Click += new EventHandler(toolStripItem_Click);
                    tagDropDown.Items.Add(toolStripItem);
                }
                else
                    if (head.IsHead || head.IsRemote)
                    {
                        ToolStripItem toolStripItem = new ToolStripMenuItem(head.Name);
                        toolStripItem.Click += new EventHandler(toolStripItem_ClickMergeBranch);
                        mergeBranchDropDown.Items.Add(toolStripItem);

                        toolStripItem = new ToolStripMenuItem(head.Name);
                        toolStripItem.Click += new EventHandler(toolStripItem_ClickRebaseBranch);
                        rebaseDropDown.Items.Add(toolStripItem);

                        if (head.IsHead && !head.IsRemote)
                        {
                            toolStripItem = new ToolStripMenuItem(head.Name);
                            toolStripItem.Click += new EventHandler(toolStripItem_ClickBranch);
                            branchDropDown.Items.Add(toolStripItem);

                            toolStripItem = new ToolStripMenuItem(head.Name);
                            toolStripItem.Click += new EventHandler(toolStripItem_ClickCheckoutBranch);
                            checkoutBranchDropDown.Items.Add(toolStripItem);
                        }

                    }
            }

            deleteTagToolStripMenuItem.DropDown = tagDropDown;
            deleteTagToolStripMenuItem.Visible = tagDropDown.Items.Count > 0;

            deleteBranchToolStripMenuItem.DropDown = branchDropDown;
            deleteBranchToolStripMenuItem.Visible = branchDropDown.Items.Count > 0;

            checkoutBranchToolStripMenuItem.DropDown = checkoutBranchDropDown;
            checkoutBranchToolStripMenuItem.Visible = checkoutBranchDropDown.Items.Count > 0;

            mergeBranchToolStripMenuItem.DropDown = mergeBranchDropDown;
            mergeBranchToolStripMenuItem.Visible = mergeBranchDropDown.Items.Count > 0;

            rebaseOnToolStripMenuItem.DropDown = rebaseDropDown;
            rebaseOnToolStripMenuItem.Visible = rebaseDropDown.Items.Count > 0;

        }

        void toolStripItem_Click(object sender, EventArgs e)
        {
            ToolStripItem toolStripItem = sender as ToolStripItem;

            if (toolStripItem == null)
                return;

            new FormProcess(GitCommands.GitCommands.DeleteTagCmd(toolStripItem.Text)).ShowDialog();
            ForceRefreshRevisions();
        }

        void toolStripItem_ClickBranch(object sender, EventArgs e)
        {
            ToolStripItem toolStripItem = sender as ToolStripItem;

            if (toolStripItem == null)
                return;

            GitUICommands.Instance.StartDeleteBranchDialog(toolStripItem.Text);

            ForceRefreshRevisions();
        }

        void toolStripItem_ClickCheckoutBranch(object sender, EventArgs e)
        {
            ToolStripItem toolStripItem = sender as ToolStripItem;

            if (toolStripItem == null)
                return;

            new FormProcess("checkout \"" + toolStripItem.Text + "\"").ShowDialog();

            ForceRefreshRevisions();
            OnChangedCurrentBranch();
        }

        void toolStripItem_ClickMergeBranch(object sender, EventArgs e)
        {
            ToolStripItem toolStripItem = sender as ToolStripItem;

            if (toolStripItem == null)
                return;

            GitUICommands.Instance.StartMergeBranchDialog(toolStripItem.Text);

            ForceRefreshRevisions();
        }

        void toolStripItem_ClickRebaseBranch(object sender, EventArgs e)
        {
            ToolStripItem toolStripItem = sender as ToolStripItem;

            if (toolStripItem == null)
                return;

            GitUICommands.Instance.StartRebaseDialog(toolStripItem.Text);

            ForceRefreshRevisions();
        }

        private void checkoutRevisionToolStripMenuItem_Click(object sender, EventArgs e)
        {
            if (Revisions.RowCount > LastRow && LastRow >= 0)
            {
                if (MessageBox.Show("Are you sure to checkout the selected revision", "Checkout revision", MessageBoxButtons.YesNo) == DialogResult.Yes)
                {
<<<<<<< HEAD
                    new FormProcess("checkout \"" + RevisionList[LastRow].Guid + "\"").ShowDialog();
=======
                    new FormProcess("checkout \"" + GetRevision(LastRow).Guid + "\"");
>>>>>>> b5e45e40
                    ForceRefreshRevisions();
                    OnChangedCurrentBranch();
                }
            }
        }

        private void showAuthorDateToolStripMenuItem_Click(object sender, EventArgs e)
        {
            Settings.ShowAuthorDate = !showAuthorDateToolStripMenuItem.Checked;
            showAuthorDateToolStripMenuItem.Checked = Settings.ShowAuthorDate;
            this.ForceRefreshRevisions();
        }

        private void orderRevisionsByDateToolStripMenuItem_Click(object sender, EventArgs e)
        {
            Settings.OrderRevisionByDate = !orderRevisionsByDateToolStripMenuItem.Checked;
            orderRevisionsByDateToolStripMenuItem.Checked = Settings.OrderRevisionByDate;
            this.ForceRefreshRevisions();
        }

        private void checkoutBranchToolStripMenuItem_Click(object sender, EventArgs e)
        {
            if (GitUICommands.Instance.StartCheckoutBranchDialog())
                this.RefreshRevisions();
        }

        private void cherryPickCommitToolStripMenuItem_Click(object sender, EventArgs e)
        {
            if (Revisions.RowCount > LastRow && LastRow >= 0)
            {
                FormCherryPickCommitSmall frm = new FormCherryPickCommitSmall((GitRevision)GetRevision(LastRow));
                frm.ShowDialog();
                RefreshRevisions();
            }

        }

        private void showRelativeDateToolStripMenuItem_Click(object sender, EventArgs e)
        {
            Settings.RelativeDate = !showRelativeDateToolStripMenuItem.Checked;
            showRelativeDateToolStripMenuItem.Checked = Settings.RelativeDate;
            this.ForceRefreshRevisions();
        }

        private string TimeToString(DateTime time)
        {
            if (Settings.RelativeDate)
            {
                TimeSpan span = DateTime.Now - time;

                if (span.Minutes < 0)
                {
                    return string.Format("{0} seconds ago", (int)span.Seconds);
                }
                if (span.TotalHours < 1)
                {
                    return string.Format("{0} minutes ago", (int)span.Minutes + Math.Round(span.Seconds / 60.0, 0));
                }
                if (span.TotalHours < 2)
                {
                    return "1 hour ago";
                }
                if (span.TotalHours < 24)
                {
                    return string.Format("{0} hours ago", (int)span.TotalHours + Math.Round(span.Minutes / 60.0, 0));
                }
                //if (span.TotalHours < 36)
                //{
                //    return "yesterday";
                //}
                if (span.TotalDays < 30)
                {
                    return string.Format("{0} days ago", (int)span.TotalDays + Math.Round(span.Hours / 24.0, 0));
                }
                if (span.TotalDays < 45)
                {
                    return "1 month ago";
                }
                if (span.TotalDays < 365)
                {
                    return string.Format("{0} months ago", (int)(span.TotalDays / 30));
                }

                return string.Format("{0:#.#} years ago", span.TotalDays / 365);
            }
            else
            {
                return time.ToShortDateString() + " " + time.ToLongTimeString();
            }
        }

    }
}<|MERGE_RESOLUTION|>--- conflicted
+++ resolved
@@ -893,11 +893,7 @@
             {
                 if (MessageBox.Show("Are you sure to checkout the selected revision", "Checkout revision", MessageBoxButtons.YesNo) == DialogResult.Yes)
                 {
-<<<<<<< HEAD
-                    new FormProcess("checkout \"" + RevisionList[LastRow].Guid + "\"").ShowDialog();
-=======
-                    new FormProcess("checkout \"" + GetRevision(LastRow).Guid + "\"");
->>>>>>> b5e45e40
+                    new FormProcess("checkout \"" + GetRevision(LastRow).Guid + "\"").ShowDialog();
                     ForceRefreshRevisions();
                     OnChangedCurrentBranch();
                 }
