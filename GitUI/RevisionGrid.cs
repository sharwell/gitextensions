﻿using System;
using System.Collections.Generic;
using System.ComponentModel;
using System.Drawing;
using System.Data;

using System.Text;
using System.Threading;
using System.Windows.Forms;
using GitCommands;
using System.Drawing.Drawing2D;
using System.IO;
using ResourceManager.Translation;

namespace GitUI
{
    public partial class RevisionGrid : GitExtensionsControl
    {
        TranslationString authorDate = new TranslationString("AuthorDate");
        TranslationString commitDate = new TranslationString("CommitDate");

        public event EventHandler ChangedCurrentBranch;

        public virtual void OnChangedCurrentBranch()
        {
            if (ChangedCurrentBranch != null)
                ChangedCurrentBranch(this, null);
        }

        private readonly SynchronizationContext syncContext;
        IndexWatcher indexWatcher = new IndexWatcher();

        public RevisionGrid()
        {
            syncContext = SynchronizationContext.Current;

            base.InitLayout();
<<<<<<< HEAD
            InitializeComponent();
=======
            InitializeComponent(); Translate();
            Revisions.Columns[0].Width = 40;
>>>>>>> a1ad3fa0

            NormalFont = Revisions.Font;
            HeadFont = new Font(NormalFont, FontStyle.Bold);

            Revisions.CellPainting += new DataGridViewCellPaintingEventHandler(Revisions_CellPainting);
            Revisions.KeyDown += new KeyEventHandler(Revisions_KeyDown);

            showRevisionGraphToolStripMenuItem.Checked = Settings.ShowRevisionGraph;
            showAuthorDateToolStripMenuItem.Checked = Settings.ShowAuthorDate;
            orderRevisionsByDateToolStripMenuItem.Checked = Settings.OrderRevisionByDate;
            showRelativeDateToolStripMenuItem.Checked = Settings.RelativeDate;

            SetShowBranches();
            filter = "";
            quickSearchString = "";
            quickSearchTimer.Tick += new EventHandler(quickSearchTimer_Tick);
        }

        Label quickSearchLabel;
        private void ShowQuickSearchString()
        {
            if (quickSearchLabel == null)
            {
                quickSearchLabel = new Label();
                quickSearchLabel.Location = new Point(10, 10);
                quickSearchLabel.BorderStyle = BorderStyle.FixedSingle;
                quickSearchLabel.ForeColor = SystemColors.InfoText;
                quickSearchLabel.BackColor = SystemColors.Info;
                //quickSearchLabel.Size = new Size(200, 50);
                this.Controls.Add(quickSearchLabel);
            }

            quickSearchLabel.Visible = true;
            quickSearchLabel.BringToFront();
            quickSearchLabel.Text = quickSearchString;
            quickSearchLabel.AutoSize = true;
        }

        private void HideQuickSearchString()
        {
            if (quickSearchLabel != null)
                quickSearchLabel.Visible = false;
        }

        void quickSearchTimer_Tick(object sender, EventArgs e)
        {
            quickSearchTimer.Stop();
            quickSearchString = "";
            HideQuickSearchString();
        }

        private string quickSearchString;
        private string lastQuickSearchString = string.Empty;
        
        void Revisions_KeyDown(object sender, KeyEventArgs e)
        {
            if (e.Alt && e.KeyCode == Keys.Up)
            {
                int nextIndex = 0;
                if (Revisions.SelectedRows.Count > 0)
                    nextIndex = Revisions.SelectedRows[0].Index - 1;

                FindNextMatch(nextIndex, lastQuickSearchString, true);
                e.Handled = true;
                return;
            }
            if (e.Alt && e.KeyCode == Keys.Down)
            {
                int nextIndex = 0;
                if (Revisions.SelectedRows.Count > 0)
                    nextIndex = Revisions.SelectedRows[0].Index + 1;
                
                FindNextMatch(nextIndex, lastQuickSearchString, false);  
                e.Handled = true;
                return;  
            }
            char key = (char)e.KeyValue;
            if (char.IsLetterOrDigit(key) || char.IsNumber(key) || char.IsSeparator(key))
            {
                quickSearchTimer.Stop();
                quickSearchTimer.Interval = 700;
                quickSearchTimer.Start();

                quickSearchString = string.Concat(quickSearchString, (char)e.KeyValue).ToLower();

                int oldIndex = 0;
                if (Revisions.SelectedRows.Count > 0)
                    oldIndex = Revisions.SelectedRows[0].Index;

                FindNextMatch(oldIndex, quickSearchString, false);
                lastQuickSearchString = quickSearchString;

                e.Handled = true;
                ShowQuickSearchString();
            }
            else
            {
                quickSearchString = "";
                HideQuickSearchString();
                return;
            }
        }

        private void FindNextMatch(int startIndex, string searchString, bool reverse)
        {
            if (Revisions.RowCount == 0)
            {
                return;
            }

            Predicate<object> match = delegate(object m)
            {
                GitRevision r = (GitRevision) m;
                foreach (GitHead gitHead in r.Heads)
                {
                    if (gitHead.Name.StartsWith(searchString))
                    {
                        return true;
                    }
                }

                // Make sure it only matches the start of a word
                string modifiedSearchString = " " + searchString;

                if ((" " + r.Author.ToLower()).Contains(modifiedSearchString))
                {
                    return true;
                }

                if ((" " + r.Message.ToLower()).Contains(modifiedSearchString))
                {
                    return true;
                }
                return false;
            };

            bool isFound = false;
            int index;
            if (reverse)
            {
                // Check for out of bounds roll over if required
                if (startIndex < 0 || startIndex >= Revisions.RowCount)
                    startIndex = Revisions.RowCount - 1;

                for (index = startIndex; index >= 0; --index)
                {
                    if (match(Revisions.GetRowData(index)))
                    {
                        isFound = true;
                        break;
                    }
                }

                if (index == -1)
                {
                    // We didn't find it so start searching from the bottom
                    //index = Revisions.FindLastIndex(bottomIndex, bottomIndex - startIndex, match);
                    for (index = Revisions.RowCount - 1; index > startIndex; --index)
                    {
                        if (match(Revisions.GetRowData(index)))
                        {
                            isFound = true;
                            break;
                        }
                    }
                }
            }
            else
            {
                // Check for out of bounds roll over if required
                if (startIndex < 0 || startIndex >= Revisions.RowCount)
                    startIndex = 0;

                for (index = startIndex; index < Revisions.RowCount; ++index)
                {
                    if (match(Revisions.GetRowData(index)))
                    {
                        isFound = true;
                        break;
                    }
                }

                if (!isFound)
                {
                    // We didn't find it so start searching from the top
                    for (index = 0; index < startIndex; ++index)
                    {
                        if (match(Revisions.GetRowData(index)))
                        {
                            isFound = true;
                            break;
                        }
                    }
                }
            }

            if (isFound)
            {
                Revisions.ClearSelection();
                Revisions.Rows[index].Selected = true;

                Revisions.CurrentCell = Revisions.Rows[index].Cells[0];
            }
        }

        public string LogParam = "HEAD --all --boundary";

        private bool ContextMenuEnabled = true;
        public void DisableContextMenu()
        {
            Revisions.ContextMenuStrip = null;
            ContextMenuEnabled = false;
        }

        private string filter;
        public string Filter
        {
            get
            {
                return filter;
            }
            set
            {
                filter = value;
            }
        }

        public string FormatQuickFilter(string filter)
        {
            if (string.IsNullOrEmpty(filter))
                return "";
            else
                return " --regexp-ignore-case --grep=\"" + filter + "\" --committer=\"" + filter + "\" --author=\"" + filter + "\" ";
        }

        ~RevisionGrid()
        {
            if (revisionGraphCommand != null)
                revisionGraphCommand.Kill();
        }

        protected override void OnCreateControl()
        {
            base.OnCreateControl();

            RefreshRevisions();
        }

        public Font NormalFont { get; set; }
        public Font HeadFont { get; set; }

        public event EventHandler SelectionChanged;

        public void SetSelectedRevision(GitRevision revision)
        {
            Revisions.ClearSelection();

            if (revision != null)
            {
                foreach (DataGridViewRow row in Revisions.Rows)
                {
                    if (((GitRevision)row.DataBoundItem).Guid == revision.Guid)
                        row.Selected = true;
                }
            }
            Revisions.Select();
        }

        void Revisions_SelectionChanged(object sender, EventArgs e)
        {
            if (Revisions.SelectedRows.Count > 0)
                LastRow = Revisions.SelectedRows[0].Index;

            SelecctionTimer.Enabled = false;
            SelecctionTimer.Stop();
            SelecctionTimer.Enabled = true;
            SelecctionTimer.Start();
        }

        public List<GitRevision> GetRevisions()
        {
            List<GitRevision> retval = new List<GitRevision>();

            foreach (DataGridViewRow row in Revisions.SelectedRows)
            {
                if (Revisions.RowCount > row.Index)
                    retval.Add(GetRevision(row.Index));
            }
            return retval;
        }

        GitRevision GetRevision(int aRow)
        {
            return Revisions.GetRowData(aRow) as GitRevision;
        }

        GitCommands.RevisionGraph revisionGraphCommand = null;
        private bool ScrollBarSet;

        public void RefreshRevisions()
        {
            if (indexWatcher.IndexChanged)
            {
                ForceRefreshRevisions();
            }
        }

        public int LastScrollPos = 0;
        public List<int> LastSelectedRows = new List<int>();

        public void ForceRefreshRevisions()
        {
            try
            {
                initialLoad = true;
                
                LastScrollPos = Revisions.FirstDisplayedScrollingRowIndex;
                LastSelectedRows.Clear();

                foreach (DataGridViewRow row in Revisions.SelectedRows)
                {
                    LastSelectedRows.Add(row.Index);
                }

                if (!Settings.ShowRevisionGraph)
                    Revisions.Columns[0].Width = 0;

                Error.Visible = false;
                NoCommits.Visible = false;
                NoGit.Visible = false;
                Revisions.Visible = true;

                if (!GitCommands.Settings.ValidWorkingDir())
                {
                    Revisions.RowCount = 0;
                    Revisions.ScrollBars = ScrollBars.None;
                    Revisions.Visible = false;

                    NoCommits.Visible = true;
                    NoGit.Visible = true;
                    Loading.Visible = false;
                    return;
                }

                if (revisionGraphCommand != null)
                {
                    revisionGraphCommand.Kill();
                }

                LastRevision = 0;
                ScrollBarSet = false;
                Revisions.ClearSelection();
                Revisions.VirtualMode = true;
                //Revisions.ScrollBars = ScrollBars.None;
                Revisions.RowCount = 0;
                Revisions.RowCount = Math.Max(Revisions.DisplayedRowCount(true), GitCommands.Settings.MaxCommits);

                currentCheckout = GitCommands.GitCommands.GetCurrentCheckout();
                ScrollBarSet = false;
                InternalRefresh();
            }
            catch (Exception exception)
            {
                Error.Visible = true;
                MessageBox.Show(exception.Message, "Error", MessageBoxButtons.OK, MessageBoxIcon.Error);
            }
        }

        private void InternalRefresh()
        {
            Error.Visible = false;
            NoCommits.Visible = false;
            NoGit.Visible = false;
            Revisions.Visible = true;

            if (!GitCommands.Settings.ValidWorkingDir())
            {
                Revisions.RowCount = 0;
                Revisions.ScrollBars = ScrollBars.None;
                Revisions.Visible = false;

                NoCommits.Visible = true;
                NoGit.Visible = true;
                Loading.Visible = false;
                return;
            }

            int numberOfVisibleRows = Revisions.DisplayedRowCount(true) + 1;
            int firstVisibleRow = Revisions.FirstDisplayedScrollingRowIndex;

            if (numberOfVisibleRows < 1)
                numberOfVisibleRows = 20;

            if (LastRevision >= Math.Min(Revisions.RowCount, firstVisibleRow + numberOfVisibleRows))
            {
                return;
            }

            LastRevision = Math.Min(Revisions.RowCount, Math.Max(LastScrollPos + numberOfVisibleRows, Math.Max(firstVisibleRow + numberOfVisibleRows, Math.Max(GitCommands.Settings.MaxCommits, LastRevision * 2))));

            Revisions.Enabled = false;
            Loading.Visible = true;
            indexWatcher.Reset();
            revisionGraphCommand = new RevisionGraph();

            revisionGraphCommand.BackgroundThread = true;
            revisionGraphCommand.LogParam = LogParam + Filter;
            revisionGraphCommand.Updated += new EventHandler(gitGetCommitsCommand_Updated);
            revisionGraphCommand.Exited += new EventHandler(gitGetCommitsCommand_Exited);
            revisionGraphCommand.LimitRevisions = LastRevision;
            revisionGraphCommand.Execute();
        }

        void gitGetCommitsCommand_Updated(object sender, EventArgs e)
        {
            update(false);
        }
        
        void gitGetCommitsCommand_Exited(object sender, EventArgs e)
        {
            update(true);
        }

        void update(bool isLast)
        {
            List<GitRevision> revisionList = revisionGraphCommand.Revisions;
            if (revisionList == null)
            {
                return;
            }

            DvcsGraph.GraphData graph = new DvcsGraph.GraphData();

            #region Set the sort order for the graph
            if (!Settings.OrderRevisionByDate)
            {
                graph.Sorter = delegate(object a, object b)
                {
                    GitRevision left = (GitRevision)a;
                    GitRevision right = (GitRevision)b;
                    return right.Order.CompareTo(left.Order);
                };
            }
            else if (Settings.ShowAuthorDate)
            {
                graph.Sorter = delegate(object a, object b)
                {
                    GitRevision left = (GitRevision)a;
                    GitRevision right = (GitRevision)b;
                    return left.AuthorDate.CompareTo(right.AuthorDate);
                };
            }
            else
            {
                graph.Sorter = delegate(object a, object b)
                {
                    GitRevision left = (GitRevision)a;
                    GitRevision right = (GitRevision)b;
                    return left.CommitDate.CompareTo(right.CommitDate);
                };
            }
            #endregion

            foreach (GitRevision rev in revisionList)
            {
                if (rev == null || rev.AuthorDate == null)
                {
                    // This should never happen.
                    continue;
                }
                DvcsGraph.DataType dataType;
                if (rev.Guid == currentCheckout)
                {
                    dataType = DvcsGraph.DataType.Active;
                }
                else if (rev.Heads.Count > 0)
                {
                    dataType = DvcsGraph.DataType.Special;
                }
                else
                {
                    dataType = DvcsGraph.DataType.Normal;
                }
                graph.Add(rev.Guid, rev.ParentGuids.ToArray(), dataType, rev);
            }
            if (isLast)
            {
                graph.Prune();
            }
            Revisions.SetData(graph);
            
            syncContext.Post(_ => LoadRevisions(), null);
        }

        public string currentCheckout { get; set; }
        private int LastRevision = 0;
        private bool initialLoad = true;

        private string GetDateHeaderText()
        {
            return Settings.ShowAuthorDate ? authorDate.Text : commitDate.Text;
        }

        private void LoadRevisions()
        {
            if (revisionGraphCommand == null)
            {
                return;
            }

            if (Revisions.RowCount == 0 && string.IsNullOrEmpty(Filter))
            {
                Loading.Visible = false;
                NoCommits.Visible = true;
                Revisions.Visible = false;
                return;
            }

            Revisions.SuspendLayout();
            Revisions.Columns[3].HeaderText = GetDateHeaderText();

            if (!ScrollBarSet)
            {
                ScrollBarSet = true;
                Revisions.ScrollBars = ScrollBars.None;
                Revisions.RowCount = Revisions.RowCount;
                Revisions.ScrollBars = ScrollBars.Vertical;
            }

            Revisions.SelectionChanged -= new EventHandler(Revisions_SelectionChanged);

            if (LastScrollPos > 0 && Revisions.RowCount > LastScrollPos)
            {
                Revisions.FirstDisplayedScrollingRowIndex = LastScrollPos;
                LastScrollPos = -1;
            }

            if (LastSelectedRows.Count > 0)
            {
                Revisions.ClearSelection();

                if (Revisions.Rows.Count > LastSelectedRows[0])
                    Revisions.CurrentCell = Revisions.Rows[LastSelectedRows[0]].Cells[0];

                foreach (int row in LastSelectedRows)
                {
                    if (Revisions.Rows.Count > row)
                    {
                        Revisions.Rows[row].Selected = true;
                    }
                }
                LastSelectedRows.Clear();
            }

            Loading.Visible = false;
            Revisions.Enabled = true;
            Revisions.Focus();
            Revisions.SelectionChanged += new EventHandler(Revisions_SelectionChanged);

            Revisions.ResumeLayout();

            if (initialLoad)
            {
                initialLoad = false;
                SelecctionTimer.Enabled = false;
                SelecctionTimer.Stop();
                SelecctionTimer.Enabled = true;
                SelecctionTimer.Start();
            }
        }

        void Revisions_CellPainting(object sender, DataGridViewCellPaintingEventArgs e)
        {
            // The graph column is handled by the DvcsGraph
            if (e.ColumnIndex == 0)
            {
                return;
            }

            int column = e.ColumnIndex;
            if (e.RowIndex >= 0 && (e.State & DataGridViewElementStates.Visible) != 0)
            {
                if (Revisions.RowCount > e.RowIndex)
                {
                    GitRevision revision = GetRevision(e.RowIndex);
                    if (revision == null)
                    {
                        return;
                    }

                    e.Handled = true;

                    e.PaintBackground(e.CellBounds, true);

                    if (column == 1)
                    {
                        float offset = 0;
                        foreach (GitHead h in revision.Heads)
                        {
                            if ((h.IsRemote && !ShowRemoteBranches.Checked) == false)
                            {
                                SolidBrush brush = new SolidBrush(h.IsTag == true ? Settings.TagColor : h.IsHead ? Settings.BranchColor : h.IsRemote ? Settings.RemoteBranchColor : Settings.OtherTagColor);

                                e.Graphics.DrawString("[" + h.Name + "] ", HeadFont, brush, new PointF(e.CellBounds.Left + offset, e.CellBounds.Top + 4));

                                offset += e.Graphics.MeasureString("[" + h.Name + "] ", HeadFont).Width;
                            }
                        }
                        string text = revision.Message;
                        e.Graphics.DrawString(text, NormalFont, Brushes.Black, new PointF(e.CellBounds.Left + offset, e.CellBounds.Top + 4));
                    }
                    else if (column == 2)
                    {
                        string text = revision.Author;
                        e.Graphics.DrawString(text, NormalFont, Brushes.Black, new PointF(e.CellBounds.Left, e.CellBounds.Top + 4));
                    }
                    else if (column == 3)
                    {
                        DateTime time = Settings.ShowAuthorDate ? revision.AuthorDate : revision.CommitDate;
                        string text = TimeToString(time);
                        e.Graphics.DrawString(text, NormalFont, Brushes.Black, new PointF(e.CellBounds.Left, e.CellBounds.Top + 4));
                    }
                }
            }
        }

        private void Revisions_DoubleClick(object sender, EventArgs e)
        {
            List<GitRevision> r = GetRevisions();
            if (r.Count > 0)
            {
                FormDiffSmall form = new FormDiffSmall();
                form.SetRevision(r[0]);
                form.ShowDialog();
            }
            else
                GitUICommands.Instance.StartCompareRevisionsDialog();
        }

        private void SelecctionTimer_Tick(object sender, EventArgs e)
        {
            SelecctionTimer.Enabled = false;
            SelecctionTimer.Stop();
            if (SelectionChanged != null)
                SelectionChanged(this, e);
        }

        private void createTagToolStripMenuItem_Click(object sender, EventArgs e)
        {
            if (Revisions.RowCount > LastRow && LastRow >= 0)
            {
                FormTagSmall frm = new FormTagSmall();
                frm.Revision = GetRevision(LastRow);
                frm.ShowDialog();
                RefreshRevisions();
            }
        }

        private void resetCurrentBranchToHereToolStripMenuItem_Click(object sender, EventArgs e)
        {
            if (Revisions.RowCount > LastRow && LastRow >= 0)
            {
                FormResetCurrentBranch frm = new FormResetCurrentBranch((GitRevision)GetRevision(LastRow));
                frm.ShowDialog();
                RefreshRevisions();
            }
        }

        private void createNewBranchToolStripMenuItem_Click(object sender, EventArgs e)
        {
            if (Revisions.RowCount > LastRow && LastRow >= 0)
            {
                FormBranchSmall frm = new FormBranchSmall();
                frm.Revision = (GitRevision)GetRevision(LastRow);
                frm.ShowDialog();
                RefreshRevisions();
                OnChangedCurrentBranch();
            }

        }

        public int LastRow { get; set; }

        private void Revisions_MouseClick(object sender, MouseEventArgs e)
        {
            System.Drawing.Point pt = Revisions.PointToClient(Cursor.Position);
            DataGridView.HitTestInfo hti = Revisions.HitTest(pt.X, pt.Y);
            LastRow = hti.RowIndex;
        }

        private void Revisions_CellMouseDown(object sender, DataGridViewCellMouseEventArgs e)
        {
            if (e.Button == MouseButtons.Right)
            {
                System.Drawing.Point pt = Revisions.PointToClient(Cursor.Position);
                DataGridView.HitTestInfo hti = Revisions.HitTest(pt.X, pt.Y);
                LastRow = hti.RowIndex;
                Revisions.ClearSelection();
                if (LastRow >= 0 && Revisions.Rows.Count > LastRow)
                    Revisions.Rows[LastRow].Selected = true;
            }
        }

        private void Commit_Click(object sender, EventArgs e)
        {
            GitUICommands.Instance.StartCommitDialog();
            RefreshRevisions();
        }

        private void GitIgnore_Click(object sender, EventArgs e)
        {
            GitUICommands.Instance.StartEditGitIgnoreDialog();
        }

        private void ShowRemoteBranches_Click(object sender, EventArgs e)
        {
            ShowRemoteBranches.Checked = !ShowRemoteBranches.Checked;
            Revisions.Invalidate();
        }

        private void showAllBranchesToolStripMenuItem_Click(object sender, EventArgs e)
        {
            Settings.ShowAllBranches = !showAllBranchesToolStripMenuItem.Checked;

            SetShowBranches();
            ForceRefreshRevisions();
        }

        private void SetShowBranches()
        {
            showAllBranchesToolStripMenuItem.Checked = Settings.ShowAllBranches;
            if (Settings.ShowAllBranches)
                LogParam = "HEAD --all --boundary";
            else
                LogParam = "HEAD";

        }

        private void revertCommitToolStripMenuItem_Click(object sender, EventArgs e)
        {
            if (Revisions.RowCount > LastRow && LastRow >= 0)
            {
                FormRevertCommitSmall frm = new FormRevertCommitSmall((GitRevision)GetRevision(LastRow));
                frm.ShowDialog();
                RefreshRevisions();
            }
        }

        private void showRevisionGraphToolStripMenuItem_Click(object sender, EventArgs e)
        {
            Settings.ShowRevisionGraph = !showRevisionGraphToolStripMenuItem.Checked;
            showRevisionGraphToolStripMenuItem.Checked = Settings.ShowRevisionGraph;
            this.ForceRefreshRevisions();
        }

        private FormRevisionFilter RevisionFilter = null;
        private void filterToolStripMenuItem_Click(object sender, EventArgs e)
        {
            if (RevisionFilter == null)
                RevisionFilter = new FormRevisionFilter();

            RevisionFilter.ShowDialog();
            filter = RevisionFilter.GetFilter();
            ForceRefreshRevisions();
        }

        private void Revisions_KeyUp(object sender, KeyEventArgs e)
        {
            if (e.Modifiers == Keys.Control && e.KeyCode == Keys.F && ContextMenuEnabled)
                filterToolStripMenuItem_Click(null, null);
        }

        private void CreateTag_Opening(object sender, CancelEventArgs e)
        {
            if (Revisions.RowCount < LastRow || LastRow < 0 || Revisions.RowCount == 0)
                return;

            GitRevision revision = GetRevision(LastRow) as GitRevision;

            ToolStripDropDown tagDropDown = new ToolStripDropDown();
            ToolStripDropDown branchDropDown = new ToolStripDropDown();
            ToolStripDropDown checkoutBranchDropDown = new ToolStripDropDown();
            ToolStripDropDown mergeBranchDropDown = new ToolStripDropDown();
            ToolStripDropDown rebaseDropDown = new ToolStripDropDown();

            foreach (GitHead head in revision.Heads)
            {
                if (head.IsTag)
                {
                    ToolStripItem toolStripItem = new ToolStripMenuItem(head.Name);
                    toolStripItem.Click += new EventHandler(toolStripItem_Click);
                    tagDropDown.Items.Add(toolStripItem);
                }
                else
                    if (head.IsHead || head.IsRemote)
                    {
                        ToolStripItem toolStripItem = new ToolStripMenuItem(head.Name);
                        toolStripItem.Click += new EventHandler(toolStripItem_ClickMergeBranch);
                        mergeBranchDropDown.Items.Add(toolStripItem);

                        toolStripItem = new ToolStripMenuItem(head.Name);
                        toolStripItem.Click += new EventHandler(toolStripItem_ClickRebaseBranch);
                        rebaseDropDown.Items.Add(toolStripItem);

                        if (head.IsHead && !head.IsRemote)
                        {
                            toolStripItem = new ToolStripMenuItem(head.Name);
                            toolStripItem.Click += new EventHandler(toolStripItem_ClickBranch);
                            branchDropDown.Items.Add(toolStripItem);

                            toolStripItem = new ToolStripMenuItem(head.Name);
                            toolStripItem.Click += new EventHandler(toolStripItem_ClickCheckoutBranch);
                            checkoutBranchDropDown.Items.Add(toolStripItem);
                        }

                    }
            }

            deleteTagToolStripMenuItem.DropDown = tagDropDown;
            deleteTagToolStripMenuItem.Visible = tagDropDown.Items.Count > 0;

            deleteBranchToolStripMenuItem.DropDown = branchDropDown;
            deleteBranchToolStripMenuItem.Visible = branchDropDown.Items.Count > 0;

            checkoutBranchToolStripMenuItem.DropDown = checkoutBranchDropDown;
            checkoutBranchToolStripMenuItem.Visible = checkoutBranchDropDown.Items.Count > 0;

            mergeBranchToolStripMenuItem.DropDown = mergeBranchDropDown;
            mergeBranchToolStripMenuItem.Visible = mergeBranchDropDown.Items.Count > 0;

            rebaseOnToolStripMenuItem.DropDown = rebaseDropDown;
            rebaseOnToolStripMenuItem.Visible = rebaseDropDown.Items.Count > 0;

        }

        void toolStripItem_Click(object sender, EventArgs e)
        {
            ToolStripItem toolStripItem = sender as ToolStripItem;

            if (toolStripItem == null)
                return;

            new FormProcess(GitCommands.GitCommands.DeleteTagCmd(toolStripItem.Text));
            ForceRefreshRevisions();
        }

        void toolStripItem_ClickBranch(object sender, EventArgs e)
        {
            ToolStripItem toolStripItem = sender as ToolStripItem;

            if (toolStripItem == null)
                return;

            GitUICommands.Instance.StartDeleteBranchDialog(toolStripItem.Text);

            ForceRefreshRevisions();
        }

        void toolStripItem_ClickCheckoutBranch(object sender, EventArgs e)
        {
            ToolStripItem toolStripItem = sender as ToolStripItem;

            if (toolStripItem == null)
                return;

            new FormProcess("checkout \"" + toolStripItem.Text + "\"");

            ForceRefreshRevisions();
            OnChangedCurrentBranch();
        }

        void toolStripItem_ClickMergeBranch(object sender, EventArgs e)
        {
            ToolStripItem toolStripItem = sender as ToolStripItem;

            if (toolStripItem == null)
                return;

            GitUICommands.Instance.StartMergeBranchDialog(toolStripItem.Text);

            ForceRefreshRevisions();
        }

        void toolStripItem_ClickRebaseBranch(object sender, EventArgs e)
        {
            ToolStripItem toolStripItem = sender as ToolStripItem;

            if (toolStripItem == null)
                return;

            GitUICommands.Instance.StartRebaseDialog(toolStripItem.Text);

            ForceRefreshRevisions();
        }

        private void checkoutRevisionToolStripMenuItem_Click(object sender, EventArgs e)
        {
            if (Revisions.RowCount > LastRow && LastRow >= 0)
            {
                if (MessageBox.Show("Are you sure to checkout the selected revision", "Checkout revision", MessageBoxButtons.YesNo) == DialogResult.Yes)
                {
                    new FormProcess("checkout \"" + GetRevision(LastRow).Guid + "\"");
                    ForceRefreshRevisions();
                    OnChangedCurrentBranch();
                }
            }
        }

        private void showAuthorDateToolStripMenuItem_Click(object sender, EventArgs e)
        {
            Settings.ShowAuthorDate = !showAuthorDateToolStripMenuItem.Checked;
            showAuthorDateToolStripMenuItem.Checked = Settings.ShowAuthorDate;
            this.ForceRefreshRevisions();
        }

        private void orderRevisionsByDateToolStripMenuItem_Click(object sender, EventArgs e)
        {
            Settings.OrderRevisionByDate = !orderRevisionsByDateToolStripMenuItem.Checked;
            orderRevisionsByDateToolStripMenuItem.Checked = Settings.OrderRevisionByDate;
            this.ForceRefreshRevisions();
        }

        private void checkoutBranchToolStripMenuItem_Click(object sender, EventArgs e)
        {
            if (GitUICommands.Instance.StartCheckoutBranchDialog())
                this.RefreshRevisions();
        }

        private void cherryPickCommitToolStripMenuItem_Click(object sender, EventArgs e)
        {
            if (Revisions.RowCount > LastRow && LastRow >= 0)
            {
                FormCherryPickCommitSmall frm = new FormCherryPickCommitSmall((GitRevision)GetRevision(LastRow));
                frm.ShowDialog();
                RefreshRevisions();
            }

        }

        private void showRelativeDateToolStripMenuItem_Click(object sender, EventArgs e)
        {
            Settings.RelativeDate = !showRelativeDateToolStripMenuItem.Checked;
            showRelativeDateToolStripMenuItem.Checked = Settings.RelativeDate;
            this.ForceRefreshRevisions();
        }

        private string TimeToString(DateTime time)
        {
            if (Settings.RelativeDate)
            {
                TimeSpan span = DateTime.Now - time;

                if (span.Minutes < 0)
                {
                    return string.Format("{0} seconds ago", (int)span.Seconds);
                }
                if (span.TotalHours < 1)
                {
                    return string.Format("{0} minutes ago", (int)span.Minutes + Math.Round(span.Seconds / 60.0, 0));
                }
                if (span.TotalHours < 2)
                {
                    return "1 hour ago";
                }
                if (span.TotalHours < 24)
                {
                    return string.Format("{0} hours ago", (int)span.TotalHours + Math.Round(span.Minutes / 60.0, 0));
                }
                //if (span.TotalHours < 36)
                //{
                //    return "yesterday";
                //}
                if (span.TotalDays < 30)
                {
                    return string.Format("{0} days ago", (int)span.TotalDays + Math.Round(span.Hours / 24.0, 0));
                }
                if (span.TotalDays < 45)
                {
                    return "1 month ago";
                }
                if (span.TotalDays < 365)
                {
                    return string.Format("{0} months ago", (int)(span.TotalDays / 30));
                }

                return string.Format("{0:#.#} years ago", span.TotalDays / 365);
            }
            else
            {
                return time.ToShortDateString() + " " + time.ToLongTimeString();
            }
        }

    }
}<|MERGE_RESOLUTION|>--- conflicted
+++ resolved
@@ -35,12 +35,7 @@
             syncContext = SynchronizationContext.Current;
 
             base.InitLayout();
-<<<<<<< HEAD
-            InitializeComponent();
-=======
             InitializeComponent(); Translate();
-            Revisions.Columns[0].Width = 40;
->>>>>>> a1ad3fa0
 
             NormalFont = Revisions.Font;
             HeadFont = new Font(NormalFont, FontStyle.Bold);
