--- conflicted
+++ resolved
@@ -289,14 +289,7 @@
                     newString = SelectOneString(selectedRemotes);
                     if (!string.IsNullOrEmpty(newString))
                     {
-<<<<<<< HEAD
                         remote = newString;
-                        newString = module.GetSetting(string.Format(SettingKeyString.RemoteUrl, remote));
-=======
-                        remote = selectedRemotes.Count == 1
-                            ? selectedRemotes[0]
-                            : AskToSpecify(selectedRemotes, revisionGrid);
->>>>>>> 55651cf3
                         url = module.GetSetting(string.Format(SettingKeyString.RemoteUrl, remote));
                         newString = GetRemotePath(url);
                     }
