<?xml version="1.0" encoding="utf-8"?>
<Translation xmlns:xsi="http://www.w3.org/2001/XMLSchema-instance" xmlns:xsd="http://www.w3.org/2001/XMLSchema">
  <translationCategories>
    <TranslationCategory Name="FormVerify">
      <translationItems>
        <TranslationItem Name="$this" Property="Text">
          <Value>Verificar base de datos</Value>
        </TranslationItem>
        <TranslationItem Name="_removeDanglingObjectsCaption" Property="Text">
          <Value>Quitar</Value>
        </TranslationItem>
        <TranslationItem Name="_removeDanglingObjectsQuestion" Property="Text">
          <Value>¿Está seguro que desea eliminar todos los objetos colgantes?</Value>
        </TranslationItem>
        <TranslationItem Name="_xTagsCreated" Property="Text">
          <Value>{0}  Etiquetas creadas. 

No se olvide de eliminar estas etiquetas cuando haya terminado.</Value>
        </TranslationItem>
        <TranslationItem Name="selectLostObjectsToRestoreMessage" Property="Text">
          <Value>Seleccionar objetos a restaurar.</Value>
        </TranslationItem>
        <TranslationItem Name="selectLostObjectsToRestoreCaption" Property="Text">
          <Value>Restaurar objetos perdidos</Value>
        </TranslationItem>
        <TranslationItem Name="mnuLostObjectsCreateTag" Property="Text">
          <Value>Etiquetar objeto seleccionado</Value>
        </TranslationItem>
        <TranslationItem Name="mnuLostObjectView" Property="Text">
          <Value>Ver el objeto seleccionado</Value>
        </TranslationItem>
        <TranslationItem Name="mnuLostObjectsCreateBranch" Property="Text">
          <Value>Crear rama</Value>
        </TranslationItem>
        <TranslationItem Name="btnCloseDialog" Property="Text">
          <Value>Cancelar</Value>
        </TranslationItem>
        <TranslationItem Name="btnRestoreSelectedObjects" Property="Text">
          <Value>Etiquetar todos los commits perdidos</Value>
        </TranslationItem>
        <TranslationItem Name="DeleteAllLostAndFoundTags" Property="Text">
          <Value>Eliminar todas las etiquetas LOST_AND_FOUND</Value>
        </TranslationItem>
        <TranslationItem Name="Remove" Property="Text">
          <Value>Eliminar todos los objetos colgados</Value>
        </TranslationItem>
        <TranslationItem Name="SaveObjects" Property="Text">
          <Value>Guardar objetos en .git/lost-found</Value>
        </TranslationItem>
        <TranslationItem Name="columnDate" Property="HeaderText">
          <Value>Fecha</Value>
        </TranslationItem>
        <TranslationItem Name="columnType" Property="HeaderText">
          <Value>Tipo</Value>
        </TranslationItem>
        <TranslationItem Name="columnSubject" Property="HeaderText">
          <Value>Asunto</Value>
        </TranslationItem>
        <TranslationItem Name="columnAuthor" Property="HeaderText">
          <Value>Autor</Value>
        </TranslationItem>
        <TranslationItem Name="columnHash" Property="HeaderText">
          <Value>Hash</Value>
        </TranslationItem>
        <TranslationItem Name="ShowOnlyCommits" Property="Text">
          <Value>Mostrar commits únicamente</Value>
        </TranslationItem>
        <TranslationItem Name="NoReflogs" Property="Text">
          <Value>No considerar los commits que son referenciados sólo por una
entrada en un reflog a ser alcanzado.</Value>
        </TranslationItem>
        <TranslationItem Name="FullCheck" Property="Text">
          <Value>Verifique no sólo los objetos en GIT_OBJECT_DIRECTORY ($GIT_DIR/objetos), 
sino también los que se encuentran en las piscinas de objetos alternativas.</Value>
        </TranslationItem>
        <TranslationItem Name="Unreachable" Property="Text">
          <Value>Imprimir objetos que existen pero que no son leibles desde ninguno de los
nodos de referencia.</Value>
        </TranslationItem>
        <TranslationItem Name="label2" Property="Text">
          <Value>Por defecto sólo los objetos sin referencia que tienen 
más de dos semanas se quitan cuando se limpia la
base de datos. Todos los otros objetos sólo se 
eliminan cuando se ejecuta "Eliminar todos los 
objetos colgados".</Value>
        </TranslationItem>
        <TranslationItem Name="label1" Property="Text">
          <Value>Haga doble clic en una fila que contiene un sha1 para ver objeto.</Value>
        </TranslationItem>
      </translationItems>
    </TranslationCategory>
    <TranslationCategory Name="PatchGrid">
      <translationItems>
        <TranslationItem Name="FileName" Property="HeaderText">
          <Value>Nombre</Value>
        </TranslationItem>
        <TranslationItem Name="subjectDataGridViewTextBoxColumn" Property="HeaderText">
          <Value>Asunto</Value>
        </TranslationItem>
        <TranslationItem Name="authorDataGridViewTextBoxColumn" Property="HeaderText">
          <Value>Autor</Value>
        </TranslationItem>
        <TranslationItem Name="dateDataGridViewTextBoxColumn" Property="HeaderText">
          <Value>Fecha</Value>
        </TranslationItem>
        <TranslationItem Name="Status" Property="HeaderText">
          <Value>Estado</Value>
        </TranslationItem>
      </translationItems>
    </TranslationCategory>
    <TranslationCategory Name="FormApplyPatch">
      <translationItems>
        <TranslationItem Name="$this" Property="Text">
          <Value>Aplicar parche</Value>
        </TranslationItem>
        <TranslationItem Name="_conflictResolvedText" Property="Text">
          <Value>Conflictos resueltos</Value>
        </TranslationItem>
        <TranslationItem Name="_conflictMergetoolText" Property="Text">
          <Value>Resolver conflictos</Value>
        </TranslationItem>
        <TranslationItem Name="_conflictMergetoolText2" Property="Text">
          <Value>&gt;Resolver conflictos&lt;</Value>
        </TranslationItem>
        <TranslationItem Name="_conflictResolvedText2" Property="Text">
          <Value>&gt;Conflictos resueltos&lt;</Value>
        </TranslationItem>
        <TranslationItem Name="_selectPatchFileFilter" Property="Text">
          <Value>Archivo parche (*.Patch)</Value>
        </TranslationItem>
        <TranslationItem Name="_selectPatchFileCaption" Property="Text">
          <Value>Seleccionar archivo parche</Value>
        </TranslationItem>
        <TranslationItem Name="_noFileSelectedText" Property="Text">
          <Value>Por favor seleccione un parche para aplicar</Value>
        </TranslationItem>
        <TranslationItem Name="_applyPatchMsgBox" Property="Text">
          <Value>Aplicar parche</Value>
        </TranslationItem>
        <TranslationItem Name="BrowsePatch" Property="Text">
          <Value>Examinar</Value>
        </TranslationItem>
        <TranslationItem Name="Apply" Property="Text">
          <Value>Aplicar parche</Value>
        </TranslationItem>
        <TranslationItem Name="Mergetool" Property="Text">
          <Value>&gt; Solucionar conflictos &lt;</Value>
        </TranslationItem>
        <TranslationItem Name="Skip" Property="Text">
          <Value>Saltar parche</Value>
        </TranslationItem>
        <TranslationItem Name="Abort" Property="Text">
          <Value>Abortar parche</Value>
        </TranslationItem>
        <TranslationItem Name="Resolved" Property="Text">
          <Value>Conflictos resueltos</Value>
        </TranslationItem>
        <TranslationItem Name="AddFiles" Property="Text">
          <Value>Añadir archivos</Value>
        </TranslationItem>
        <TranslationItem Name="BrowseDir" Property="Text">
          <Value>Examinar</Value>
        </TranslationItem>
        <TranslationItem Name="PatchDirMode" Property="Text">
          <Value>Directorio de parche</Value>
        </TranslationItem>
        <TranslationItem Name="PatchFileMode" Property="Text">
          <Value>Archivo de parche</Value>
        </TranslationItem>
        <TranslationItem Name="SolveMergeconflicts" Property="Text">
          <Value>Hay conflictos de fusión sin resolver</Value>
        </TranslationItem>
        <TranslationItem Name="IgnoreWhitespace" Property="Text">
          <Value>Ignorar espacios</Value>
        </TranslationItem>
      </translationItems>
    </TranslationCategory>
    <TranslationCategory Name="GravatarControl">
      <translationItems>
        <TranslationItem Name="refreshToolStripMenuItem" Property="Text">
          <Value>Actualizar la imagen</Value>
        </TranslationItem>
        <TranslationItem Name="registerAtGravatarcomToolStripMenuItem" Property="Text">
          <Value>Regístrese en gravatar.com</Value>
        </TranslationItem>
        <TranslationItem Name="clearImagecacheToolStripMenuItem" Property="Text">
          <Value>Borrar la caché de imágenes</Value>
        </TranslationItem>
        <TranslationItem Name="imageSizeToolStripMenuItem" Property="Text">
          <Value>Tamaño de la imagen</Value>
        </TranslationItem>
        <TranslationItem Name="noImageGeneratorToolStripMenuItem" Property="Text">
          <Value>No hay servicio de imágenes</Value>
        </TranslationItem>
        <TranslationItem Name="identiconToolStripMenuItem" Property="Text">
          <Value>Identicon</Value>
        </TranslationItem>
        <TranslationItem Name="monsterIdToolStripMenuItem" Property="Text">
          <Value>Monster Id</Value>
        </TranslationItem>
        <TranslationItem Name="wavatarToolStripMenuItem" Property="Text">
          <Value>Wavatar</Value>
        </TranslationItem>
        <TranslationItem Name="noneToolStripMenuItem" Property="Text">
          <Value>Ninguno</Value>
        </TranslationItem>
        <TranslationItem Name="retroToolStripMenuItem" Property="Text">
          <Value>Retro</Value>
        </TranslationItem>
      </translationItems>
    </TranslationCategory>
    <TranslationCategory Name="FormSubmodules">
      <translationItems>
        <TranslationItem Name="$this" Property="Text">
          <Value>Submódulos</Value>
        </TranslationItem>
        <TranslationItem Name="AddSubmodule" Property="Text">
          <Value>Agregar submódulo</Value>
        </TranslationItem>
        <TranslationItem Name="nameDataGridViewTextBoxColumn" Property="HeaderText">
          <Value>Nombre</Value>
        </TranslationItem>
        <TranslationItem Name="Status" Property="HeaderText">
          <Value>Estado</Value>
        </TranslationItem>
        <TranslationItem Name="label6" Property="Text">
          <Value>Estado</Value>
        </TranslationItem>
        <TranslationItem Name="label1" Property="Text">
          <Value>Nombre</Value>
        </TranslationItem>
        <TranslationItem Name="label2" Property="Text">
          <Value>Ruta remota</Value>
        </TranslationItem>
        <TranslationItem Name="label5" Property="Text">
          <Value>Rama</Value>
        </TranslationItem>
        <TranslationItem Name="label4" Property="Text">
          <Value>Commit</Value>
        </TranslationItem>
        <TranslationItem Name="label3" Property="Text">
          <Value>Ruta local</Value>
        </TranslationItem>
        <TranslationItem Name="groupBox1" Property="Text">
          <Value>Detalles</Value>
        </TranslationItem>
        <TranslationItem Name="SynchronizeSubmodule" Property="Text">
          <Value>Sincronizar</Value>
        </TranslationItem>
        <TranslationItem Name="InitSubmodule" Property="Text">
          <Value>Inicializar</Value>
        </TranslationItem>
        <TranslationItem Name="UpdateSubmodule" Property="Text">
          <Value>Actualizar</Value>
        </TranslationItem>
      </translationItems>
    </TranslationCategory>
    <TranslationCategory Name="FormDiff">
      <translationItems>
        <TranslationItem Name="$this" Property="Text">
          <Value>Diff</Value>
        </TranslationItem>
      </translationItems>
    </TranslationCategory>
    <TranslationCategory Name="FormDeleteTag">
      <translationItems>
        <TranslationItem Name="$this" Property="Text">
          <Value>Eliminar etiqueta</Value>
        </TranslationItem>
        <TranslationItem Name="Ok" Property="Text">
          <Value>Eliminar</Value>
        </TranslationItem>
        <TranslationItem Name="label1" Property="Text">
          <Value>Seleccionar etiqueta</Value>
        </TranslationItem>
        <TranslationItem Name="_deleteTagMessageBoxCaption" Property="Text">
          <Value>Borrar etiqueta</Value>
        </TranslationItem>
      </translationItems>
    </TranslationCategory>
    <TranslationCategory Name="FormAddSubmodule">
      <translationItems>
        <TranslationItem Name="$this" Property="Text">
          <Value>Añadir submódulo</Value>
        </TranslationItem>
        <TranslationItem Name="Add" Property="Text">
          <Value>Añadir</Value>
        </TranslationItem>
        <TranslationItem Name="Browse" Property="Text">
          <Value>Examinar</Value>
        </TranslationItem>
        <TranslationItem Name="label1" Property="Text">
          <Value>Ruta del submódulo</Value>
        </TranslationItem>
        <TranslationItem Name="label2" Property="Text">
          <Value>Ruta local</Value>
        </TranslationItem>
        <TranslationItem Name="label3" Property="Text">
          <Value>Rama</Value>
        </TranslationItem>
        <TranslationItem Name="_remoteAndLocalPathRequired" Property="Text">
          <Value>Requiere una ruta remota y una ruta local</Value>
        </TranslationItem>
      </translationItems>
    </TranslationCategory>
    <TranslationCategory Name="EditNetSpell">
      <translationItems>
        <TranslationItem Name="translateEntireText" Property="Text">
          <Value>Traducir todo el texto a {0}</Value>
        </TranslationItem>
        <TranslationItem Name="translateCurrentWord" Property="Text">
          <Value>Traducir '{0}' a {1}</Value>
        </TranslationItem>
        <TranslationItem Name="addToDictionaryText" Property="Text">
          <Value>Añadir al diccionario</Value>
        </TranslationItem>
        <TranslationItem Name="ignoreWordText" Property="Text">
          <Value>Ignorar palabra</Value>
        </TranslationItem>
        <TranslationItem Name="removeWordText" Property="Text">
          <Value>Eliminar palabra</Value>
        </TranslationItem>
        <TranslationItem Name="dictionaryText" Property="Text">
          <Value>Diccionario</Value>
        </TranslationItem>
        <TranslationItem Name="markIllFormedLinesText" Property="Text">
          <Value>Marcar líneas mal formadas</Value>
        </TranslationItem>
        <TranslationItem Name="EmptyLabel" Property="Text">
          <Value>Introduzca mensaje</Value>
        </TranslationItem>
      </translationItems>
    </TranslationCategory>
    <TranslationCategory Name="CreatePullRequestForm">
      <translationItems>
        <TranslationItem Name="$this" Property="Text">
          <Value>Crear pedido de Pull</Value>
        </TranslationItem>
        <TranslationItem Name="_strLoading" Property="Text">
          <Value>Cargando...</Value>
        </TranslationItem>
        <TranslationItem Name="_strCouldNotLocateARemoteThatBelongsToYourUser" Property="Text">
          <Value>No se pudo encontrar un remoto que pertenezca a su usuario!</Value>
        </TranslationItem>
        <TranslationItem Name="_strYouMustSpecifyATitleAndABody" Property="Text">
          <Value>Debe especificar un título y cuerpo.</Value>
        </TranslationItem>
        <TranslationItem Name="_strPullRequest" Property="Text">
          <Value>Pedido de Pull</Value>
        </TranslationItem>
        <TranslationItem Name="_strFailedToCreatePullRequest" Property="Text">
          <Value>No se pudo crear pedido de Pull.</Value>
        </TranslationItem>
        <TranslationItem Name="_strDone" Property="Text">
          <Value>Hecho</Value>
        </TranslationItem>
        <TranslationItem Name="_strError" Property="Text">
          <Value>Error</Value>
        </TranslationItem>
        <TranslationItem Name="label1" Property="Text">
          <Value>Título:</Value>
        </TranslationItem>
        <TranslationItem Name="label2" Property="Text">
          <Value>Cuerpo:</Value>
        </TranslationItem>
        <TranslationItem Name="groupBox1" Property="Text">
          <Value>Datos del pedido de Pull</Value>
        </TranslationItem>
        <TranslationItem Name="label3" Property="Text">
          <Value>Repositorio destino</Value>
        </TranslationItem>
        <TranslationItem Name="_createBtn" Property="Text">
          <Value>Crear</Value>
        </TranslationItem>
        <TranslationItem Name="label4" Property="Text">
          <Value>Su rama:</Value>
        </TranslationItem>
        <TranslationItem Name="label5" Property="Text">
          <Value>Rama destino:</Value>
        </TranslationItem>
      </translationItems>
    </TranslationCategory>
    <TranslationCategory Name="FormTranslate">
      <translationItems>
        <TranslationItem Name="$this" Property="Text">
          <Value>Traducir</Value>
        </TranslationItem>
        <TranslationItem Name="translateProgressText" Property="Text">
          <Value>Traducido {0} de {1}</Value>
        </TranslationItem>
        <TranslationItem Name="allText" Property="Text">
          <Value>Todos los</Value>
        </TranslationItem>
        <TranslationItem Name="saveCurrentChangesText" Property="Text">
          <Value>¿Desea guardar los cambios actuales?</Value>
        </TranslationItem>
        <TranslationItem Name="saveCurrentChangesCaption" Property="Text">
          <Value>Guardar los cambios</Value>
        </TranslationItem>
        <TranslationItem Name="saveAsText" Property="Text">
          <Value>Guardar como</Value>
        </TranslationItem>
        <TranslationItem Name="selectLanguageCode" Property="Text">
          <Value>Seleccione un código de idioma primero.</Value>
        </TranslationItem>
        <TranslationItem Name="noLanguageCodeSelected" Property="Text">
          <Value>No hay un código de idioma seleccionado.
¿Desea seleccionar un código de idioma primero?</Value>
        </TranslationItem>
        <TranslationItem Name="noLanguageCodeSelectedCaption" Property="Text">
          <Value>Código de idioma</Value>
        </TranslationItem>
        <TranslationItem Name="toolStrip1" Property="Text">
          <Value>ToolStrip1</Value>
        </TranslationItem>
        <TranslationItem Name="saveAs" Property="ToolTipText">
          <Value>Guardar traducción</Value>
        </TranslationItem>
        <TranslationItem Name="previousButton" Property="Text">
          <Value>Anterior</Value>
        </TranslationItem>
        <TranslationItem Name="nextButton" Property="Text">
          <Value>Siguiente</Value>
        </TranslationItem>
        <TranslationItem Name="categoryDataGridViewTextBoxColumn" Property="HeaderText">
          <Value>Categoría</Value>
        </TranslationItem>
        <TranslationItem Name="nameDataGridViewTextBoxColumn" Property="HeaderText">
          <Value>Nombre</Value>
        </TranslationItem>
        <TranslationItem Name="propertyDataGridViewTextBoxColumn" Property="HeaderText">
          <Value>Propiedad</Value>
        </TranslationItem>
        <TranslationItem Name="neutralValueDataGridViewTextBoxColumn" Property="HeaderText">
          <Value>Valor neutral</Value>
        </TranslationItem>
        <TranslationItem Name="translatedValueDataGridViewTextBoxColumn" Property="HeaderText">
          <Value>Valor traducido</Value>
        </TranslationItem>
        <TranslationItem Name="googleTranslate" Property="Text">
          <Value>Traductor Google</Value>
        </TranslationItem>
        <TranslationItem Name="toolStripTranslationLabel" Property="Text">
          <Value>Traducción actual:</Value>
        </TranslationItem>
        <TranslationItem Name="toolStripTranslationLanguageCode" Property="Text">
          <Value>Código del lenguaje:</Value>
        </TranslationItem>
        <TranslationItem Name="googleAll" Property="Text">
          <Value>Googlear vacíos</Value>
        </TranslationItem>
        <TranslationItem Name="toolStripButtonNew" Property="Text">
          <Value>Nuevo</Value>
        </TranslationItem>
        <TranslationItem Name="toolStripButtonNew" Property="ToolTipText">
          <Value>Crear nueva traducción</Value>
        </TranslationItem>
      </translationItems>
    </TranslationCategory>
    <TranslationCategory Name="FormFixHome">
      <translationItems>
        <TranslationItem Name="$this" Property="Text">
          <Value>Inicio</Value>
        </TranslationItem>
        <TranslationItem Name="groupBox8" Property="Text">
          <Value>Ambiente</Value>
        </TranslationItem>
        <TranslationItem Name="otherHomeBrowse" Property="Text">
          <Value>Examinar</Value>
        </TranslationItem>
        <TranslationItem Name="otherHome" Property="Text">
          <Value>Otros</Value>
        </TranslationItem>
        <TranslationItem Name="userprofileHome" Property="Text">
          <Value>Establecer HOME a USERPROFILE</Value>
        </TranslationItem>
        <TranslationItem Name="defaultHome" Property="Text">
          <Value>Usar HOME por defecto</Value>
        </TranslationItem>
        <TranslationItem Name="label51" Property="Text">
          <Value>El archivo de configuración global que se encuentra almacenado en la variable de entorno %HOME%. De
forma predeterminada %HOME% será %HOMEDRIVE %%HOMEPATH% si está vacío. Cambiar el comportamiento 
por defecto sólo si tiene problemas.</Value>
        </TranslationItem>
        <TranslationItem Name="ok" Property="Text">
          <Value>Aceptar</Value>
        </TranslationItem>
        <TranslationItem Name="_gitconfigFoundHome" Property="Text">
          <Value>Ubicado .gitconfig en %HOME% ({0}). Este parámetro se ha elegido automáticamente.</Value>
        </TranslationItem>
        <TranslationItem Name="_gitconfigFoundHomedrive" Property="Text">
          <Value>Ubicado .gitconfig en %HOMEDRIVE%%HOMEPATH% ({0}). Este parámetro se ha elegido automáticamente.</Value>
        </TranslationItem>
        <TranslationItem Name="_gitconfigFoundUserprofile" Property="Text">
          <Value>Ubicado .gitconfig en %USERPROFILE% ({0}). Este parámetro se ha elegido automáticamente.</Value>
        </TranslationItem>
        <TranslationItem Name="_gitconfigFoundPersonalFolder" Property="Text">
          <Value>Ubicado .gitconfig en la carpeta personal ({0}). Este parámetro se ha elegido automáticamente.</Value>
        </TranslationItem>
        <TranslationItem Name="_noHomeDirectorySpecified" Property="Text">
          <Value>Por favor ingrese un directorio HOME.</Value>
        </TranslationItem>
        <TranslationItem Name="_homeNotAccessible" Property="Text">
          <Value>La variable de entorno HOME apunta a un directorio que no está accesible: "{0}"</Value>
        </TranslationItem>
        <TranslationItem Name="_gitGlobalConfigNotFound" Property="Text">
          <Value>La variable de entorno HOME no apunta a un directorio que contenga el archivo global de configuración de Git:
"{0}"

¿Desea que Git Extensions le ayude a ubicar la carpeta correcta?</Value>
        </TranslationItem>
        <TranslationItem Name="_gitGlobalConfigNotFoundCaption" Property="Text">
          <Value>Configuración global</Value>
        </TranslationItem>
      </translationItems>
    </TranslationCategory>
    <TranslationCategory Name="FormChooseTranslation">
      <translationItems>
        <TranslationItem Name="$this" Property="Text">
          <Value>Seleccionar idioma</Value>
        </TranslationItem>
        <TranslationItem Name="label1" Property="Text">
          <Value>Seleccione su idioma</Value>
        </TranslationItem>
        <TranslationItem Name="label2" Property="Text">
          <Value>Puede cambiar el idioma en cualquier momento en el diálogo de configuración</Value>
        </TranslationItem>
      </translationItems>
    </TranslationCategory>
    <TranslationCategory Name="FormBisect">
      <translationItems>
        <TranslationItem Name="$this" Property="Text">
          <Value>Bisecar</Value>
        </TranslationItem>
        <TranslationItem Name="Start" Property="Text">
          <Value>Empezar bisección</Value>
        </TranslationItem>
        <TranslationItem Name="Good" Property="Text">
          <Value>Marcar la revisión actual como válida</Value>
        </TranslationItem>
        <TranslationItem Name="Bad" Property="Text">
          <Value>Marcar la revisión actual como inválida</Value>
        </TranslationItem>
        <TranslationItem Name="Stop" Property="Text">
          <Value>Detener bisección</Value>
        </TranslationItem>
      </translationItems>
    </TranslationCategory>
    <TranslationCategory Name="ViewPatch">
      <translationItems>
        <TranslationItem Name="$this" Property="Text">
          <Value>Ver archivo de parche</Value>
        </TranslationItem>
        <TranslationItem Name="_patchFileFilterString" Property="Text">
          <Value>Archivo parche (*.Patch)</Value>
        </TranslationItem>
        <TranslationItem Name="_patchFileFilterTitle" Property="Text">
          <Value>Seleccione archivo parche</Value>
        </TranslationItem>
        <TranslationItem Name="BrowsePatch" Property="Text">
          <Value>Examinar</Value>
        </TranslationItem>
        <TranslationItem Name="labelPatch" Property="Text">
          <Value>Parche</Value>
        </TranslationItem>
        <TranslationItem Name="FileNameA" Property="HeaderText">
          <Value>Nombre de archivo</Value>
        </TranslationItem>
        <TranslationItem Name="typeDataGridViewTextBoxColumn" Property="HeaderText">
          <Value>Cambio</Value>
        </TranslationItem>
        <TranslationItem Name="File" Property="HeaderText">
          <Value>Tipo</Value>
        </TranslationItem>
      </translationItems>
    </TranslationCategory>
    <TranslationCategory Name="Open">
      <translationItems>
        <TranslationItem Name="$this" Property="Text">
          <Value>Abrir repositorio</Value>
        </TranslationItem>
        <TranslationItem Name="_warningOpenFailed" Property="Text">
          <Value>El directorio no existe</Value>
        </TranslationItem>
        <TranslationItem Name="_warningOpenFailedCaption" Property="Text">
          <Value>Error</Value>
        </TranslationItem>
        <TranslationItem Name="label1" Property="Text">
          <Value>Directorio</Value>
        </TranslationItem>
        <TranslationItem Name="Browse" Property="Text">
          <Value>Examinar</Value>
        </TranslationItem>
        <TranslationItem Name="Load" Property="Text">
          <Value>Abrir</Value>
        </TranslationItem>
      </translationItems>
    </TranslationCategory>
    <TranslationCategory Name="FormRevert">
      <translationItems>
        <TranslationItem Name="$this" Property="Text">
          <Value>Revertir cambios en los archivos</Value>
        </TranslationItem>
        <TranslationItem Name="btnCancel" Property="Text">
          <Value>Cancelar</Value>
        </TranslationItem>
        <TranslationItem Name="Revert" Property="Text">
          <Value>Revertir los cambios</Value>
        </TranslationItem>
        <TranslationItem Name="_resetChangesCaption" Property="Text">
          <Value>Resetear cambios</Value>
        </TranslationItem>
        <TranslationItem Name="_undoChangesIn" Property="Text">
          <Value>¿Deshacer los cambios realizados en:
{0}?</Value>
        </TranslationItem>
      </translationItems>
    </TranslationCategory>
    <TranslationCategory Name="FormMergeBranch">
      <translationItems>
        <TranslationItem Name="$this" Property="Text">
          <Value>Fusionar ramas</Value>
        </TranslationItem>
        <TranslationItem Name="_strategyTooltipText" Property="Text">
          <Value>resolver
Este sólo puede manejar dos cabezas (ej: la rama actual y otra rama de la que se hizo un Pull) usando algoritmos de fusión
de 3-vías.
Trata de detectar cuidadosamente fusiones ambigüas y es considerado generalmente rápido y seguro.

recursivo
Este sólo puede resolver dos cabezas usando un algoritmo de fusión de 3-vías. Cuando hay más de un ancestro común que
puede ser usado para una fusión de 3-vías, crea un árbol fusionado de los ancestros comunes y usa este como el árbol de
referencia para la fusión de 3-vías. Adicionalmente éste puede detectar y manejar fusiones que involucran renombramientos.
Ésta es la fusión por defecto cuando se realiza un Pull o cuando se fusiona una rama.

octopus 
Éste resuelve casos con más de dos cabezas, pero se niega a hacer fusiones complejas que necesitan una resolución
manual. Es principalmente usado para juntar cabezas de ramas similares juntas. Esta es la estrategia de fusión por
defecto al hacer un Pull o una fusión con más de una rama.

nuestro 
Éste resuelve cualquier número de cabezas, pero el árbol resultado de la fusión es siempre el de la cabeza de la rama actual,
efectivamente ignorando todos los cambios de todas las otras ramas. Está pensado para ser usado para reemplazar
el historial de desarrollo viejo de ramas laterales.

subárbol 
Ésta es una estrategia recursiva modificada. Al fusionar los árboles A y B, si B corresponde a un subárbol de A, B es primero
ajustado para coincidir la estructura del árbol A, en vez de leer los árboles en el mismo nivel. Este ajuste es también realizado
al árbol ancestro común.
</Value>
        </TranslationItem>
        <TranslationItem Name="label1" Property="Text">
          <Value>Fusionar la rama actual con otra</Value>
        </TranslationItem>
        <TranslationItem Name="Currentbranch" Property="Text">
          <Value>Rama actual</Value>
        </TranslationItem>
        <TranslationItem Name="label2" Property="Text">
          <Value>Fusionar con</Value>
        </TranslationItem>
        <TranslationItem Name="Ok" Property="Text">
          <Value>&amp;Fusionar</Value>
        </TranslationItem>
        <TranslationItem Name="groupBox1" Property="Text">
          <Value>Fusionar</Value>
        </TranslationItem>
        <TranslationItem Name="noFastForward" Property="Text">
          <Value>Siempre crear un nuevo commit de fusión</Value>
        </TranslationItem>
        <TranslationItem Name="fastForward" Property="Text">
          <Value>Mantener una sola rama si es posible (fast forward)</Value>
        </TranslationItem>
        <TranslationItem Name="currentBranchLabel" Property="Text">
          <Value>?</Value>
        </TranslationItem>
        <TranslationItem Name="strategyHelp" Property="Text">
          <Value>Ayuda</Value>
        </TranslationItem>
        <TranslationItem Name="squash" Property="Text">
          <Value>Aplastar commits</Value>
        </TranslationItem>
        <TranslationItem Name="advanced" Property="Text">
          <Value>Mostrar opciones avanzadas</Value>
        </TranslationItem>
        <TranslationItem Name="NonDefaultMergeStrategy" Property="Text">
          <Value>No usar la estrategia de fusión por defecto</Value>
        </TranslationItem>
        <TranslationItem Name="noCommit" Property="Text">
          <Value>No commitear</Value>
        </TranslationItem>
      </translationItems>
    </TranslationCategory>
    <TranslationCategory Name="FormEdit">
      <translationItems>
        <TranslationItem Name="$this" Property="Text">
          <Value>Ver</Value>
        </TranslationItem>
      </translationItems>
    </TranslationCategory>
    <TranslationCategory Name="FormCleanupRepository">
      <translationItems>
        <TranslationItem Name="$this" Property="Text">
          <Value>Limpiar repositorio</Value>
        </TranslationItem>
        <TranslationItem Name="Preview" Property="Text">
          <Value>Previsualización</Value>
        </TranslationItem>
        <TranslationItem Name="Cleanup" Property="Text">
          <Value>Limpiar</Value>
        </TranslationItem>
        <TranslationItem Name="Cancel" Property="Text">
          <Value>Cancelar</Value>
        </TranslationItem>
        <TranslationItem Name="groupBox1" Property="Text">
          <Value>Limpiar repositorio</Value>
        </TranslationItem>
        <TranslationItem Name="RemoveIngnored" Property="Text">
          <Value>Quitar sólo archivos sin seguimiento ignorados</Value>
        </TranslationItem>
        <TranslationItem Name="RemoveNonIgnored" Property="Text">
          <Value>Quitar sólo archivos sin seguimiento no ignorados</Value>
        </TranslationItem>
        <TranslationItem Name="RemoveAll" Property="Text">
          <Value>Quitar todos los archivos sin seguimiento ignorados</Value>
        </TranslationItem>
        <TranslationItem Name="RemoveDirectories" Property="Text">
          <Value>Quitar todos los directorios sin seguimiento</Value>
        </TranslationItem>
        <TranslationItem Name="_reallyCleanupQuestion" Property="Text">
          <Value>¿Está seguro que desea limpiar el repositorio?</Value>
        </TranslationItem>
        <TranslationItem Name="_reallyCleanupQuestionCaption" Property="Text">
          <Value>Limpieza</Value>
        </TranslationItem>
      </translationItems>
    </TranslationCategory>
    <TranslationCategory Name="FormCheckoutBranch">
      <translationItems>
        <TranslationItem Name="$this" Property="Text">
          <Value>Checkout rama</Value>
        </TranslationItem>
        <TranslationItem Name="label1" Property="Text">
          <Value>Seleccione rama</Value>
        </TranslationItem>
        <TranslationItem Name="Ok" Property="Text">
          <Value>Checkout</Value>
        </TranslationItem>
        <TranslationItem Name="LocalBranch" Property="Text">
          <Value>Rama local</Value>
        </TranslationItem>
        <TranslationItem Name="Remotebranch" Property="Text">
          <Value>Rama remota</Value>
        </TranslationItem>
        <TranslationItem Name="Force" Property="Text">
          <Value>Forzar</Value>
        </TranslationItem>
        <TranslationItem Name="trackRemoteBranch" Property="Text">
          <Value>Elijes hacer un checkout de una rama remota. 

¿Quieres crear una rama local con el nombre "{0}"
que hace seguimiento de esta rama remota?</Value>
        </TranslationItem>
        <TranslationItem Name="trackRemoteBranchCaption" Property="Text">
          <Value>Checkout rama</Value>
        </TranslationItem>
      </translationItems>
    </TranslationCategory>
    <TranslationCategory Name="ViewPullRequestsForm">
      <translationItems>
        <TranslationItem Name="$this" Property="Text">
          <Value>Ver pedidos de Pull</Value>
        </TranslationItem>
        <TranslationItem Name="columnHeader1" Property="Text">
          <Value>#</Value>
        </TranslationItem>
        <TranslationItem Name="columnHeader2" Property="Text">
          <Value>Encabezado</Value>
        </TranslationItem>
        <TranslationItem Name="columnHeader3" Property="Text">
          <Value>Por</Value>
        </TranslationItem>
        <TranslationItem Name="columnHeader4" Property="Text">
          <Value>Creado</Value>
        </TranslationItem>
        <TranslationItem Name="_chooseRepo" Property="Text">
          <Value>Elegir repositorio:</Value>
        </TranslationItem>
        <TranslationItem Name="_fetchBtn" Property="Text">
          <Value>Obtener rama anterior</Value>
        </TranslationItem>
        <TranslationItem Name="_postComment" Property="Text">
          <Value>Enviar comentario</Value>
        </TranslationItem>
        <TranslationItem Name="_closePullRequestBtn" Property="Text">
          <Value>Cerrar pedido de Pull</Value>
        </TranslationItem>
        <TranslationItem Name="_refreshCommentsBtn" Property="Text">
          <Value>Actualizar</Value>
        </TranslationItem>
        <TranslationItem Name="_addAndFetchBtn" Property="Text">
          <Value>Agregar remoto y obtener</Value>
        </TranslationItem>
        <TranslationItem Name="_strFailedToFetchPullData" Property="Text">
          <Value>Fallo al obtener datos de Pull!</Value>
        </TranslationItem>
        <TranslationItem Name="_strFailedToLoadDiscussionItem" Property="Text">
          <Value>Fallo al enviar item de discusión!</Value>
        </TranslationItem>
        <TranslationItem Name="_strFailedToClosePullRequest" Property="Text">
          <Value>Fallo al cerrar pedido de Pull!</Value>
        </TranslationItem>
        <TranslationItem Name="_strFailedToLoadDiffData" Property="Text">
          <Value>Fallo al cargar datos diff!</Value>
        </TranslationItem>
        <TranslationItem Name="_strCouldNotLoadDiscussion" Property="Text">
          <Value>No se pudo cargar la discusion!</Value>
        </TranslationItem>
        <TranslationItem Name="_strError" Property="Text">
          <Value>Error</Value>
        </TranslationItem>
        <TranslationItem Name="_strLoading" Property="Text">
          <Value>: CARGANDO :</Value>
        </TranslationItem>
      </translationItems>
    </TranslationCategory>
    <TranslationCategory Name="ForkAndCloneForm">
      <translationItems>
        <TranslationItem Name="$this" Property="Text">
          <Value>Bifurcar y clonar repositorio remoto</Value>
        </TranslationItem>
        <TranslationItem Name="_searchBtn" Property="Text">
          <Value>Buscar</Value>
        </TranslationItem>
        <TranslationItem Name="_forkBtn" Property="Text">
          <Value>Fork!</Value>
        </TranslationItem>
        <TranslationItem Name="_cloneBtn" Property="Text">
          <Value>Clonar</Value>
        </TranslationItem>
        <TranslationItem Name="columnHeader2" Property="Text">
          <Value>Privado</Value>
        </TranslationItem>
        <TranslationItem Name="_browseForCloneToDirbtn" Property="Text">
          <Value>Examinar...</Value>
        </TranslationItem>
        <TranslationItem Name="_descriptionLbl" Property="Text">
          <Value>Descripción:</Value>
        </TranslationItem>
        <TranslationItem Name="label1" Property="Text">
          <Value>Carpeta destino:</Value>
        </TranslationItem>
        <TranslationItem Name="_openGitupPageBtn" Property="Text">
          <Value>Abrir página github</Value>
        </TranslationItem>
        <TranslationItem Name="_closeBtn" Property="Text">
          <Value>Cerrar</Value>
        </TranslationItem>
        <TranslationItem Name="_createDirectoryLbl" Property="Text">
          <Value>Crear directorio:</Value>
        </TranslationItem>
        <TranslationItem Name="_myReposPage" Property="Text">
          <Value>Mis repositorios</Value>
        </TranslationItem>
        <TranslationItem Name="_searchReposPage" Property="Text">
          <Value>Buscar repositorios</Value>
        </TranslationItem>
        <TranslationItem Name="_cloneSetupGB" Property="Text">
          <Value>Clonar</Value>
        </TranslationItem>
        <TranslationItem Name="_helpTextLbl" Property="Text">
          <Value>Si quiere bifurcar un repositorio propiedad de otra persona, vaya a la pestaña Buscar repositorios.</Value>
        </TranslationItem>
        <TranslationItem Name="label3" Property="Text">
          <Value>Agregar remoto como:</Value>
        </TranslationItem>
        <TranslationItem Name="_getFromUserBtn" Property="Text">
          <Value>Obtener del usuario</Value>
        </TranslationItem>
        <TranslationItem Name="columnHeader6" Property="Text">
          <Value>Es bifurcación</Value>
        </TranslationItem>
        <TranslationItem Name="_orLbl" Property="Text">
          <Value>o</Value>
        </TranslationItem>
        <TranslationItem Name="_strError" Property="Text">
          <Value>Error</Value>
        </TranslationItem>
        <TranslationItem Name="_strLoading" Property="Text">
          <Value>: CARGANDO :</Value>
        </TranslationItem>
        <TranslationItem Name="_strYes" Property="Text">
          <Value>Sí</Value>
        </TranslationItem>
        <TranslationItem Name="_strNo" Property="Text">
          <Value>No</Value>
        </TranslationItem>
        <TranslationItem Name="_strFailedToGetRepos" Property="Text">
          <Value>Fallo al obtener repos. ¿Usuario/ApiToken incorrecta?</Value>
        </TranslationItem>
        <TranslationItem Name="_strWillCloneWithPushAccess" Property="Text">
          <Value>Se clonará {0} hacia {1}. 
Tendrá acceso para hacer Push. {2}</Value>
        </TranslationItem>
        <TranslationItem Name="_strWillCloneInfo" Property="Text">
          <Value>Se clonará {0} hacia {1}.
No podrá hacer Push a menos que sea un colaborador. {2}</Value>
        </TranslationItem>
        <TranslationItem Name="_strWillBeAddedAsARemote" Property="Text">
          <Value>"{0}" se agregará como un remoto.</Value>
        </TranslationItem>
        <TranslationItem Name="_strCouldNotAddRemote" Property="Text">
          <Value>No se pudo agregar el remoto
</Value>
        </TranslationItem>
        <TranslationItem Name="_strNoHomepageDefined" Property="Text">
          <Value>Página de inicio no definida</Value>
        </TranslationItem>
        <TranslationItem Name="_strFailedToFork" Property="Text">
          <Value>Fallo al bifurcar:</Value>
        </TranslationItem>
        <TranslationItem Name="_strSearchFailed" Property="Text">
          <Value>Falló la búsqueda!</Value>
        </TranslationItem>
        <TranslationItem Name="_strUserNotFound" Property="Text">
          <Value>Usuario no encontrado!</Value>
        </TranslationItem>
        <TranslationItem Name="_strCouldNotFetchReposOfUser" Property="Text">
          <Value>No se pudieron buscar los repositorios del usuario!</Value>
        </TranslationItem>
        <TranslationItem Name="_strSearching" Property="Text">
          <Value>: BUSCANDO :</Value>
        </TranslationItem>
        <TranslationItem Name="_strSelectOneItem" Property="Text">
          <Value>Debe seleccionar exactamente un elemento</Value>
        </TranslationItem>
        <TranslationItem Name="_strCloneFolderCanNotBeEmpty" Property="Text">
          <Value>La carpeta de clonación no puede estar vacía</Value>
        </TranslationItem>
      </translationItems>
    </TranslationCategory>
    <TranslationCategory Name="ControlHotkeys">
      <translationItems>
        <TranslationItem Name="txtHotkey" Property="Text">
          <Value>Ninguna</Value>
        </TranslationItem>
        <TranslationItem Name="lHotkey" Property="Text">
          <Value>Acceso rápido</Value>
        </TranslationItem>
        <TranslationItem Name="bApply" Property="Text">
          <Value>Aplicar</Value>
        </TranslationItem>
        <TranslationItem Name="bClear" Property="Text">
          <Value>Limpiar</Value>
        </TranslationItem>
        <TranslationItem Name="lHotkeyableItems" Property="Text">
          <Value>Elementos a los que se le puede asignar una tecla de acceso rápida</Value>
        </TranslationItem>
        <TranslationItem Name="columnCommand" Property="Text">
          <Value>Comando</Value>
        </TranslationItem>
        <TranslationItem Name="columnKey" Property="Text">
          <Value>Tecla</Value>
        </TranslationItem>
        <TranslationItem Name="bResetToDefaults" Property="Text">
          <Value>Restaurar los valores por defecto</Value>
        </TranslationItem>
      </translationItems>
    </TranslationCategory>
    <TranslationCategory Name="FormStatus">
      <translationItems>
        <TranslationItem Name="$this" Property="Text">
          <Value>Proceso</Value>
        </TranslationItem>
        <TranslationItem Name="Ok" Property="Text">
          <Value>Aceptar</Value>
        </TranslationItem>
        <TranslationItem Name="KeepDialogOpen" Property="Text">
          <Value>Mantener la ventana abierta</Value>
        </TranslationItem>
        <TranslationItem Name="Abort" Property="Text">
          <Value>Abortar</Value>
        </TranslationItem>
        <TranslationItem Name="$this" Property="Text">
          <Value>Proceso</Value>
        </TranslationItem>
        <TranslationItem Name="Ok" Property="Text">
          <Value>Aceptar</Value>
        </TranslationItem>
        <TranslationItem Name="KeepDialogOpen" Property="Text">
          <Value>Mantener la ventana abierta</Value>
        </TranslationItem>
        <TranslationItem Name="Abort" Property="Text">
          <Value>Abortar</Value>
        </TranslationItem>
      </translationItems>
    </TranslationCategory>
    <TranslationCategory Name="FormRemoteProcess">
      <translationItems>
        <TranslationItem Name="$this" Property="Text">
          <Value>Proceso</Value>
        </TranslationItem>
        <TranslationItem Name="Ok" Property="Text">
          <Value>Aceptar</Value>
        </TranslationItem>
        <TranslationItem Name="KeepDialogOpen" Property="Text">
          <Value>Mantener diálogo abierto</Value>
        </TranslationItem>
        <TranslationItem Name="Abort" Property="Text">
          <Value>Abortar</Value>
        </TranslationItem>
      </translationItems>
    </TranslationCategory>
    <TranslationCategory Name="FormDiffSmall">
      <translationItems>
        <TranslationItem Name="$this" Property="Text">
          <Value>Dif.</Value>
        </TranslationItem>
      </translationItems>
    </TranslationCategory>
    <TranslationCategory Name="FormArchive">
      <translationItems>
        <TranslationItem Name="$this" Property="Text">
          <Value>Archivar</Value>
        </TranslationItem>
        <TranslationItem Name="label1" Property="Text">
          <Value>Seleccione una revisión a comprimir</Value>
        </TranslationItem>
        <TranslationItem Name="Save" Property="Text">
          <Value>Guardar</Value>
        </TranslationItem>
        <TranslationItem Name="_noRevisionSelectedMsgBox" Property="Text">
          <Value>Seleccione una revisión para archivar</Value>
        </TranslationItem>
        <TranslationItem Name="_saveFileDialogFilter" Property="Text">
          <Value>Archivo zip (*.zip)</Value>
        </TranslationItem>
        <TranslationItem Name="_saveFileDialogCaption" Property="Text">
          <Value>Guardar archivo como</Value>
        </TranslationItem>
      </translationItems>
    </TranslationCategory>
    <TranslationCategory Name="FormAddFiles">
      <translationItems>
        <TranslationItem Name="$this" Property="Text">
          <Value>Añadir archivos</Value>
        </TranslationItem>
        <TranslationItem Name="Filter" Property="Text">
          <Value>.</Value>
        </TranslationItem>
        <TranslationItem Name="label1" Property="Text">
          <Value>Filtro</Value>
        </TranslationItem>
        <TranslationItem Name="AddFiles" Property="Text">
          <Value>Añadir archivos</Value>
        </TranslationItem>
        <TranslationItem Name="ShowFiles" Property="Text">
          <Value>Mostrar todos los archivos</Value>
        </TranslationItem>
        <TranslationItem Name="force" Property="Text">
          <Value>Forzar</Value>
        </TranslationItem>
      </translationItems>
    </TranslationCategory>
    <TranslationCategory Name="FindAndReplaceForm">
      <translationItems>
        <TranslationItem Name="$this" Property="Text">
          <Value>Buscar y reemplazar</Value>
        </TranslationItem>
        <TranslationItem Name="label1" Property="Text">
          <Value>Qué b&amp;uscar:</Value>
        </TranslationItem>
        <TranslationItem Name="lblReplaceWith" Property="Text">
          <Value>Reem&amp;plazar con:</Value>
        </TranslationItem>
        <TranslationItem Name="btnFindNext" Property="Text">
          <Value>Buscar siguiente</Value>
        </TranslationItem>
        <TranslationItem Name="btnReplace" Property="Text">
          <Value>&amp;Reemplazar</Value>
        </TranslationItem>
        <TranslationItem Name="btnReplaceAll" Property="Text">
          <Value>Reemplazar &amp;Todos</Value>
        </TranslationItem>
        <TranslationItem Name="chkMatchWholeWord" Property="Text">
          <Value>Sólo palabras &amp;completas</Value>
        </TranslationItem>
        <TranslationItem Name="chkMatchCase" Property="Text">
          <Value>&amp;Coincidir mayúsculas y minúsculas</Value>
        </TranslationItem>
        <TranslationItem Name="btnHighlightAll" Property="Text">
          <Value>Busc&amp;ar y resaltar todas</Value>
        </TranslationItem>
        <TranslationItem Name="btnCancel" Property="Text">
          <Value>Cancelar</Value>
        </TranslationItem>
        <TranslationItem Name="btnFindPrevious" Property="Text">
          <Value>Buscar a&amp;nterior</Value>
        </TranslationItem>
        <TranslationItem Name="_findAndReplaceString" Property="Text">
          <Value>Buscar y reemplazar</Value>
        </TranslationItem>
        <TranslationItem Name="_findString" Property="Text">
          <Value>Buscar</Value>
        </TranslationItem>
        <TranslationItem Name="_selectionOnlyString" Property="Text">
          <Value>sólo selección</Value>
        </TranslationItem>
        <TranslationItem Name="_textNotFoundString" Property="Text">
          <Value>Texto no encontrado</Value>
        </TranslationItem>
        <TranslationItem Name="_noSearchString" Property="Text">
          <Value>Cadena a buscar no especificada!</Value>
        </TranslationItem>
        <TranslationItem Name="_textNotFoundString2" Property="Text">
          <Value>Texto de búsqueda no encontrado.</Value>
        </TranslationItem>
        <TranslationItem Name="_notFoundString" Property="Text">
          <Value>No encontrado</Value>
        </TranslationItem>
        <TranslationItem Name="_noOccurrencesFoundString" Property="Text">
          <Value>No se encontraron ocurrencias.</Value>
        </TranslationItem>
        <TranslationItem Name="_replacedOccurrencesString" Property="Text">
          <Value>Reemplazadas {0} ocurrencias.</Value>
        </TranslationItem>
      </translationItems>
    </TranslationCategory>
    <TranslationCategory Name="FormBrowse">
      <translationItems>
        <TranslationItem Name="$this" Property="Text">
          <Value>Git Extensiones</Value>
        </TranslationItem>
        <TranslationItem Name="Tree" Property="Text">
          <Value>Árbol de archivos</Value>
        </TranslationItem>
        <TranslationItem Name="ToolStrip" Property="Text">
          <Value>ToolStrip1</Value>
        </TranslationItem>
        <TranslationItem Name="toolStripButton1" Property="Text">
          <Value>Commit</Value>
        </TranslationItem>
        <TranslationItem Name="toolStripButton1" Property="ToolTipText">
          <Value>Commit</Value>
        </TranslationItem>
        <TranslationItem Name="GitBash" Property="ToolTipText">
          <Value>Git bash</Value>
        </TranslationItem>
        <TranslationItem Name="EditSettings" Property="ToolTipText">
          <Value>Configuración</Value>
        </TranslationItem>
        <TranslationItem Name="RefreshButton" Property="ToolTipText">
          <Value>Actualizar</Value>
        </TranslationItem>
        <TranslationItem Name="Diff" Property="Text">
          <Value>Diff</Value>
        </TranslationItem>
        <TranslationItem Name="toolStripButtonPull" Property="Text">
          <Value>Pull</Value>
        </TranslationItem>
        <TranslationItem Name="toolStripButtonPull" Property="ToolTipText">
          <Value>Pull</Value>
        </TranslationItem>
        <TranslationItem Name="toolStripButtonPush" Property="Text">
          <Value>Push</Value>
        </TranslationItem>
        <TranslationItem Name="toolStripButtonPush" Property="ToolTipText">
          <Value>Push</Value>
        </TranslationItem>
        <TranslationItem Name="CommitInfo" Property="Text">
          <Value>Commit</Value>
        </TranslationItem>
        <TranslationItem Name="toolStripLabel2" Property="Text">
          <Value>Filtro:</Value>
        </TranslationItem>
        <TranslationItem Name="toolStripSplitStash" Property="ToolTipText">
          <Value>Apilar cambios</Value>
        </TranslationItem>
        <TranslationItem Name="stashChangesToolStripMenuItem" Property="Text">
          <Value>Apilar</Value>
        </TranslationItem>
        <TranslationItem Name="stashChangesToolStripMenuItem" Property="ToolTipText">
          <Value>Apilar cambios</Value>
        </TranslationItem>
        <TranslationItem Name="stashPopToolStripMenuItem" Property="Text">
          <Value>Desapilar</Value>
        </TranslationItem>
        <TranslationItem Name="stashPopToolStripMenuItem" Property="ToolTipText">
          <Value>Aplicar y quitar uno de la pila</Value>
        </TranslationItem>
        <TranslationItem Name="viewStashToolStripMenuItem" Property="Text">
          <Value>Ver pila</Value>
        </TranslationItem>
        <TranslationItem Name="viewStashToolStripMenuItem" Property="ToolTipText">
          <Value>Ver pila</Value>
        </TranslationItem>
        <TranslationItem Name="saveToolStripMenuItem" Property="Text">
          <Value>Guardar</Value>
        </TranslationItem>
        <TranslationItem Name="openWithDifftoolToolStripMenuItem" Property="Text">
          <Value>Abrir con difftool</Value>
        </TranslationItem>
        <TranslationItem Name="saveAsToolStripMenuItem" Property="Text">
          <Value>Guardar como</Value>
        </TranslationItem>
        <TranslationItem Name="openFileToolStripMenuItem" Property="Text">
          <Value>Abrir esta revisión (archivo temporal)</Value>
        </TranslationItem>
        <TranslationItem Name="openFileWithToolStripMenuItem" Property="Text">
          <Value>Abrir esta revisión con ... (archivo temporal)</Value>
        </TranslationItem>
        <TranslationItem Name="fileHistoryToolStripMenuItem" Property="Text">
          <Value>Historial de archivo</Value>
        </TranslationItem>
        <TranslationItem Name="findToolStripMenuItem" Property="Text">
          <Value>Buscar</Value>
        </TranslationItem>
        <TranslationItem Name="copyFilenameToClipboardToolStripMenuItem" Property="Text">
          <Value>Copiar nombre al portapapeles</Value>
        </TranslationItem>
        <TranslationItem Name="copyFilenameToClipboardToolStripMenuItem1" Property="Text">
          <Value>Copiar nombre al portapapeles</Value>
        </TranslationItem>
        <TranslationItem Name="saveAsToolStripMenuItem1" Property="Text">
          <Value>Guardar como</Value>
        </TranslationItem>
        <TranslationItem Name="toolStripLabel1" Property="Text">
          <Value>Ramas:</Value>
        </TranslationItem>
        <TranslationItem Name="localToolStripMenuItem" Property="Text">
          <Value>Local</Value>
        </TranslationItem>
        <TranslationItem Name="remoteToolStripMenuItem" Property="Text">
          <Value>Remoto</Value>
        </TranslationItem>
        <TranslationItem Name="commitToolStripMenuItem1" Property="Text">
          <Value>Commit</Value>
        </TranslationItem>
        <TranslationItem Name="committerToolStripMenuItem" Property="Text">
          <Value>Commiter</Value>
        </TranslationItem>
        <TranslationItem Name="authorToolStripMenuItem" Property="Text">
          <Value>Autor</Value>
        </TranslationItem>
        <TranslationItem Name="statusStrip" Property="Text">
          <Value>StatusStrip</Value>
        </TranslationItem>
        <TranslationItem Name="toolStripStatusLabel1" Property="Text">
          <Value>X</Value>
        </TranslationItem>
        <TranslationItem Name="openWithToolStripMenuItem" Property="Text">
          <Value>Abrir archivo checked out con ...</Value>
        </TranslationItem>
        <TranslationItem Name="fileHistoryDiffToolstripMenuItem" Property="Text">
          <Value>Historial del archivo</Value>
        </TranslationItem>
        <TranslationItem Name="branchSelect" Property="Text">
          <Value>Rama</Value>
        </TranslationItem>
        <TranslationItem Name="branchSelect" Property="ToolTipText">
          <Value>Cambio rama actual</Value>
        </TranslationItem>
        <TranslationItem Name="diffContainsToolStripMenuItem" Property="Text">
          <Value>Diff contiene (LENTO)</Value>
        </TranslationItem>
        <TranslationItem Name="toggleSplitViewLayout" Property="ToolTipText">
          <Value>Alternar vista dividida</Value>
        </TranslationItem>
        <TranslationItem Name="editCheckedOutFileToolStripMenuItem" Property="Text">
          <Value>Editar archivo Checked Out</Value>
        </TranslationItem>
        <TranslationItem Name="fileToolStripMenuItem" Property="Text">
          <Value>Archivo</Value>
        </TranslationItem>
        <TranslationItem Name="openToolStripMenuItem" Property="Text">
          <Value>Abrir</Value>
        </TranslationItem>
        <TranslationItem Name="closeToolStripMenuItem" Property="Text">
          <Value>Cerrar</Value>
        </TranslationItem>
        <TranslationItem Name="refreshToolStripMenuItem" Property="Text">
          <Value>Actualizar</Value>
        </TranslationItem>
        <TranslationItem Name="recentToolStripMenuItem" Property="Text">
          <Value>Repositorios recientes</Value>
        </TranslationItem>
        <TranslationItem Name="toolStripMenuItem2" Property="Text">
          <Value>...</Value>
        </TranslationItem>
        <TranslationItem Name="fileExplorerToolStripMenuItem" Property="Text">
          <Value>Explorar archivos</Value>
        </TranslationItem>
        <TranslationItem Name="exitToolStripMenuItem" Property="Text">
          <Value>Salir</Value>
        </TranslationItem>
        <TranslationItem Name="gitToolStripMenuItem" Property="Text">
          <Value>Git</Value>
        </TranslationItem>
        <TranslationItem Name="gitBashToolStripMenuItem" Property="Text">
          <Value>Git bash</Value>
        </TranslationItem>
        <TranslationItem Name="gitGUIToolStripMenuItem" Property="Text">
          <Value>Git GUI</Value>
        </TranslationItem>
        <TranslationItem Name="kGitToolStripMenuItem" Property="Text">
          <Value>Gitk</Value>
        </TranslationItem>
        <TranslationItem Name="commandsToolStripMenuItem" Property="Text">
          <Value>Comandos</Value>
        </TranslationItem>
        <TranslationItem Name="applyPatchToolStripMenuItem" Property="Text">
          <Value>Aplicar parche</Value>
        </TranslationItem>
        <TranslationItem Name="archiveToolStripMenuItem" Property="Text">
          <Value>Archivo</Value>
        </TranslationItem>
        <TranslationItem Name="bisectToolStripMenuItem" Property="Text">
          <Value>Bisecar</Value>
        </TranslationItem>
        <TranslationItem Name="checkoutBranchToolStripMenuItem" Property="Text">
          <Value>Checkout rama</Value>
        </TranslationItem>
        <TranslationItem Name="checkoutToolStripMenuItem" Property="Text">
          <Value>Checkout revisión</Value>
        </TranslationItem>
        <TranslationItem Name="cherryPickToolStripMenuItem" Property="Text">
          <Value>Seleccionar manualmente</Value>
        </TranslationItem>
        <TranslationItem Name="cleanupToolStripMenuItem" Property="Text">
          <Value>Limpiar</Value>
        </TranslationItem>
        <TranslationItem Name="cloneToolStripMenuItem" Property="Text">
          <Value>Clonar repositorio</Value>
        </TranslationItem>
        <TranslationItem Name="commitToolStripMenuItem" Property="Text">
          <Value>Commit</Value>
        </TranslationItem>
        <TranslationItem Name="branchToolStripMenuItem" Property="Text">
          <Value>Crear rama</Value>
        </TranslationItem>
        <TranslationItem Name="tagToolStripMenuItem" Property="Text">
          <Value>Crear etiquetas</Value>
        </TranslationItem>
        <TranslationItem Name="deleteBranchToolStripMenuItem" Property="Text">
          <Value>Borrar rama</Value>
        </TranslationItem>
        <TranslationItem Name="deleteTagToolStripMenuItem" Property="Text">
          <Value>Eliminar etiquetas</Value>
        </TranslationItem>
        <TranslationItem Name="formatPatchToolStripMenuItem" Property="Text">
          <Value>Dar formato a parche</Value>
        </TranslationItem>
        <TranslationItem Name="goToToolStripMenuItem" Property="Text">
          <Value>Ir a commit</Value>
        </TranslationItem>
        <TranslationItem Name="initNewRepositoryToolStripMenuItem" Property="Text">
          <Value>Inicializar nuevo repositorio</Value>
        </TranslationItem>
        <TranslationItem Name="mergeBranchToolStripMenuItem" Property="Text">
          <Value>Fusionar ramas</Value>
        </TranslationItem>
        <TranslationItem Name="pullToolStripMenuItem" Property="Text">
          <Value>Pull</Value>
        </TranslationItem>
        <TranslationItem Name="pushToolStripMenuItem" Property="Text">
          <Value>Push</Value>
        </TranslationItem>
        <TranslationItem Name="rebaseToolStripMenuItem" Property="Text">
          <Value>Rebase</Value>
        </TranslationItem>
        <TranslationItem Name="runMergetoolToolStripMenuItem" Property="Text">
          <Value>Resolver conflictos de fusión</Value>
        </TranslationItem>
        <TranslationItem Name="stashToolStripMenuItem" Property="Text">
          <Value>Apilar cambios</Value>
        </TranslationItem>
        <TranslationItem Name="viewDiffToolStripMenuItem" Property="Text">
          <Value>Ver diff</Value>
        </TranslationItem>
        <TranslationItem Name="patchToolStripMenuItem" Property="Text">
          <Value>Ver archivo de parche</Value>
        </TranslationItem>
        <TranslationItem Name="remotesToolStripMenuItem" Property="Text">
          <Value>Remotos</Value>
        </TranslationItem>
        <TranslationItem Name="manageRemoteRepositoriesToolStripMenuItem1" Property="Text">
          <Value>Administrar repositorios remotos</Value>
        </TranslationItem>
        <TranslationItem Name="PuTTYToolStripMenuItem" Property="Text">
          <Value>PuTTY</Value>
        </TranslationItem>
        <TranslationItem Name="startAuthenticationAgentToolStripMenuItem" Property="Text">
          <Value>Iniciar agente de autenticación</Value>
        </TranslationItem>
        <TranslationItem Name="generateOrImportKeyToolStripMenuItem" Property="Text">
          <Value>Generar o importar clave</Value>
        </TranslationItem>
        <TranslationItem Name="_repositoryHostsToolStripMenuItem" Property="Text">
          <Value>Hosts de repositorio
</Value>
        </TranslationItem>
        <TranslationItem Name="_forkCloneRepositoryToolStripMenuItem" Property="Text">
          <Value>Bifurcar/Clonar repositorio</Value>
        </TranslationItem>
        <TranslationItem Name="_viewPullRequestsToolStripMenuItem" Property="Text">
          <Value>Ver pedidos de Pull</Value>
        </TranslationItem>
        <TranslationItem Name="_createPullRequestsToolStripMenuItem" Property="Text">
          <Value>Crear pedidos de Pull</Value>
        </TranslationItem>
        <TranslationItem Name="submodulesToolStripMenuItem" Property="Text">
          <Value>Submódulos</Value>
        </TranslationItem>
        <TranslationItem Name="manageSubmodulesToolStripMenuItem" Property="Text">
          <Value>Administrar submódulos</Value>
        </TranslationItem>
        <TranslationItem Name="updateAllSubmodulesRecursiveToolStripMenuItem" Property="Text">
          <Value>Actualizar todos los submódulos recursivamente</Value>
        </TranslationItem>
        <TranslationItem Name="initializeAllSubmodulesRecursiveToolStripMenuItem" Property="Text">
          <Value>Inicializar todos los submódulos recursivamente</Value>
        </TranslationItem>
        <TranslationItem Name="synchronizeAllSubmodulesRecursiveToolStripMenuItem" Property="Text">
          <Value>Sincronizar todos los submódulos recursivamente</Value>
        </TranslationItem>
        <TranslationItem Name="updateAllSubmodulesToolStripMenuItem" Property="Text">
          <Value>Actualizar todos los submódulos</Value>
        </TranslationItem>
        <TranslationItem Name="initializeAllSubmodulesToolStripMenuItem" Property="Text">
          <Value>Inicializar todos los submódulos</Value>
        </TranslationItem>
        <TranslationItem Name="syncronizeAllSubmodulesToolStripMenuItem" Property="Text">
          <Value>Sincronizar todos los submódulos</Value>
        </TranslationItem>
        <TranslationItem Name="openSubmoduleToolStripMenuItem" Property="Text">
          <Value>Examinar un submódulo</Value>
        </TranslationItem>
        <TranslationItem Name="pluginsToolStripMenuItem" Property="Text">
          <Value>Plugins</Value>
        </TranslationItem>
        <TranslationItem Name="settingsToolStripMenuItem" Property="Text">
          <Value>Configuración</Value>
        </TranslationItem>
        <TranslationItem Name="settingsToolStripMenuItem1" Property="Text">
          <Value>Configuración</Value>
        </TranslationItem>
        <TranslationItem Name="gitMaintenanceToolStripMenuItem" Property="Text">
          <Value>Mantenimiento de Git</Value>
        </TranslationItem>
        <TranslationItem Name="compressGitDatabaseToolStripMenuItem" Property="Text">
          <Value>Comprimir base de datos de Git</Value>
        </TranslationItem>
        <TranslationItem Name="verifyGitDatabaseToolStripMenuItem" Property="Text">
          <Value>Recuperar objetos perdidos</Value>
        </TranslationItem>
        <TranslationItem Name="deleteIndexlockToolStripMenuItem" Property="Text">
          <Value>Eliminar index.lock</Value>
        </TranslationItem>
        <TranslationItem Name="editgitignoreToolStripMenuItem1" Property="Text">
          <Value>Editar .gitignore</Value>
        </TranslationItem>
        <TranslationItem Name="editgitattributesToolStripMenuItem" Property="Text">
          <Value>Editar .gitattributes</Value>
        </TranslationItem>
        <TranslationItem Name="editmailmapToolStripMenuItem" Property="Text">
          <Value>Editar .mailmap</Value>
        </TranslationItem>
        <TranslationItem Name="settingsToolStripMenuItem2" Property="Text">
          <Value>Configuración</Value>
        </TranslationItem>
        <TranslationItem Name="helpToolStripMenuItem" Property="Text">
          <Value>Ayuda</Value>
        </TranslationItem>
        <TranslationItem Name="commitcountPerUserToolStripMenuItem" Property="Text">
          <Value>Commits por usuario</Value>
        </TranslationItem>
        <TranslationItem Name="gitcommandLogToolStripMenuItem" Property="Text">
          <Value>Registro de Gitcommand</Value>
        </TranslationItem>
        <TranslationItem Name="userManualToolStripMenuItem" Property="Text">
          <Value>Manual del usuario</Value>
        </TranslationItem>
        <TranslationItem Name="changelogToolStripMenuItem" Property="Text">
          <Value>Changelog</Value>
        </TranslationItem>
        <TranslationItem Name="translateToolStripMenuItem" Property="Text">
          <Value>Traducir</Value>
        </TranslationItem>
        <TranslationItem Name="donateToolStripMenuItem" Property="Text">
          <Value>Donar</Value>
        </TranslationItem>
        <TranslationItem Name="aboutToolStripMenuItem" Property="Text">
          <Value>Acerca de</Value>
        </TranslationItem>
        <TranslationItem Name="menuStrip1" Property="Text">
          <Value>MenuStrip1</Value>
        </TranslationItem>
        <TranslationItem Name="_stashCount" Property="Text">
          <Value>{0} guardado {1}</Value>
        </TranslationItem>
        <TranslationItem Name="_stashPlural" Property="Text">
          <Value>pilas</Value>
        </TranslationItem>
        <TranslationItem Name="_stashSingular" Property="Text">
          <Value>pila</Value>
        </TranslationItem>
        <TranslationItem Name="_warningMiddleOfBisect" Property="Text">
          <Value>Está en el medio de una bisección</Value>
        </TranslationItem>
        <TranslationItem Name="_warningMiddleOfRebase" Property="Text">
          <Value>Está en el medio de una rebase</Value>
        </TranslationItem>
        <TranslationItem Name="_warningMiddleOfPatchApply" Property="Text">
          <Value>Está en el medio de una aplicación de parche</Value>
        </TranslationItem>
        <TranslationItem Name="_hintUnresolvedMergeConflicts" Property="Text">
          <Value>Hay conflictos de fusión sin resolver!</Value>
        </TranslationItem>
        <TranslationItem Name="_noSubmodulesPresent" Property="Text">
          <Value>Sin submódulos</Value>
        </TranslationItem>
        <TranslationItem Name="_saveFileFilterCurrentFormat" Property="Text">
          <Value>Formato actual</Value>
        </TranslationItem>
        <TranslationItem Name="_saveFileFilterAllFiles" Property="Text">
          <Value>Todos los archivos</Value>
        </TranslationItem>
        <TranslationItem Name="_indexLockDeleted" Property="Text">
          <Value>index.lock eliminado.</Value>
        </TranslationItem>
        <TranslationItem Name="_indexLockNotFound" Property="Text">
          <Value>index.lock no encontrado en:</Value>
        </TranslationItem>
        <TranslationItem Name="_noReposHostPluginLoaded" Property="Text">
          <Value>Plugin de host de repositorio no cargado.</Value>
        </TranslationItem>
        <TranslationItem Name="_noReposHostPluginLoadedCaption" Property="Text">
          <Value>Error</Value>
        </TranslationItem>
        <TranslationItem Name="_noReposHostFound" Property="Text">
          <Value>No se pudo encontrar ningún host de repositorio relevante para el repositorio actualmente abierto.</Value>
        </TranslationItem>
        <TranslationItem Name="_noReposHostFoundCaption" Property="Text">
          <Value>Error</Value>
        </TranslationItem>
        <TranslationItem Name="_noRevisionFoundError" Property="Text">
          <Value>Ninguna revisión encontrada.</Value>
        </TranslationItem>
        <TranslationItem Name="_noBranchTitle" Property="Text">
          <Value>sin rama</Value>
        </TranslationItem>
      </translationItems>
    </TranslationCategory>
    <TranslationCategory Name="FormEditor">
      <translationItems>
        <TranslationItem Name="$this" Property="Text">
          <Value>Editor</Value>
        </TranslationItem>
        <TranslationItem Name="_saveChanges" Property="Text">
          <Value>¿Desea guardar los cambios?

</Value>
        </TranslationItem>
        <TranslationItem Name="_saveChangesCaption" Property="Text">
          <Value>Guardar cambios</Value>
        </TranslationItem>
        <TranslationItem Name="toolStripSaveButton" Property="ToolTipText">
          <Value>Guardar</Value>
        </TranslationItem>
      </translationItems>
    </TranslationCategory>
    <TranslationCategory Name="FileViewerWindows">
      <translationItems>
        <TranslationItem Name="_findAndReplaceForm" Property="Text">
          <Value>Buscar y reemplazar</Value>
        </TranslationItem>
      </translationItems>
    </TranslationCategory>
    <TranslationCategory Name="FormBlame">
      <translationItems>
        <TranslationItem Name="$this" Property="Text">
          <Value>Archivo de Historia</Value>
        </TranslationItem>
      </translationItems>
    </TranslationCategory>
    <TranslationCategory Name="GitLogForm">
      <translationItems>
        <TranslationItem Name="$this" Property="Text">
          <Value>Registro</Value>
        </TranslationItem>
        <TranslationItem Name="tabPageCommandLog" Property="Text">
          <Value>Registro de comandos</Value>
        </TranslationItem>
        <TranslationItem Name="tabPageCommandCache" Property="Text">
          <Value>Cache de comandos</Value>
        </TranslationItem>
      </translationItems>
    </TranslationCategory>
    <TranslationCategory Name="FormRevisionFilter">
      <translationItems>
        <TranslationItem Name="$this" Property="Text">
          <Value>Filtro</Value>
        </TranslationItem>
        <TranslationItem Name="Ok" Property="Text">
          <Value>Aceptar</Value>
        </TranslationItem>
        <TranslationItem Name="label1" Property="Text">
          <Value>Desde</Value>
        </TranslationItem>
        <TranslationItem Name="label2" Property="Text">
          <Value>Hasta</Value>
        </TranslationItem>
        <TranslationItem Name="label3" Property="Text">
          <Value>Autor</Value>
        </TranslationItem>
        <TranslationItem Name="label4" Property="Text">
          <Value>Committer</Value>
        </TranslationItem>
        <TranslationItem Name="label5" Property="Text">
          <Value>Mensaje</Value>
        </TranslationItem>
        <TranslationItem Name="label7" Property="Text">
          <Value>Límite</Value>
        </TranslationItem>
        <TranslationItem Name="label6" Property="Text">
          <Value>Ignorar mayúsculas</Value>
        </TranslationItem>
        <TranslationItem Name="label8" Property="Text">
          <Value>Filtro de archivos</Value>
        </TranslationItem>
        <TranslationItem Name="label9" Property="Text">
          <Value>Ramas</Value>
        </TranslationItem>
        <TranslationItem Name="CurrentBranchOnlyCheck" Property="Text">
          <Value>Mostrar sólo rama actual</Value>
        </TranslationItem>
        <TranslationItem Name="BranchFilterCheck" Property="Text">
          <Value>CheckBox1</Value>
        </TranslationItem>
      </translationItems>
    </TranslationCategory>
    <TranslationCategory Name="FormPluginSettings">
      <translationItems>
        <TranslationItem Name="$this" Property="Text">
          <Value>Plugin de configuración</Value>
        </TranslationItem>
      </translationItems>
    </TranslationCategory>
    <TranslationCategory Name="FormDashboardEditor">
      <translationItems>
        <TranslationItem Name="$this" Property="Text">
          <Value>Página de inicio</Value>
        </TranslationItem>
      </translationItems>
    </TranslationCategory>
    <TranslationCategory Name="FormMailMap">
      <translationItems>
        <TranslationItem Name="$this" Property="Text">
          <Value>Editar .mailmap</Value>
        </TranslationItem>
        <TranslationItem Name="Save" Property="Text">
          <Value>Guardar</Value>
        </TranslationItem>
        <TranslationItem Name="label1" Property="Text">
          <Value>Edite el mailmap 
Este archivo está destinado para corregir
nombres de usuario. 

Ejemplo:
Henk Westhuis &lt;Henk@.(none)&gt;
Henk Westhuis &lt;chenk_westhuis@hotmail.com&gt;</Value>
        </TranslationItem>
        <TranslationItem Name="_mailmapOnlyInWorkingDirSupported" Property="Text">
          <Value>.mailmap sólo soportado cuando hay un directorio de trabajo.</Value>
        </TranslationItem>
        <TranslationItem Name="_mailmapOnlyInWorkingDirSupportedCaption" Property="Text">
          <Value>Sin directorio de trabajo</Value>
        </TranslationItem>
        <TranslationItem Name="_cannotAccessMailmap" Property="Text">
          <Value>Fallo al guardar .mailmap.
Compruebe que el archivo esté accesible.</Value>
        </TranslationItem>
        <TranslationItem Name="_cannotAccessMailmapCaption" Property="Text">
          <Value>Fallo al guardar .mailmap</Value>
        </TranslationItem>
      </translationItems>
    </TranslationCategory>
    <TranslationCategory Name="FormInit">
      <translationItems>
        <TranslationItem Name="$this" Property="Text">
          <Value>Inicializar nuevo repositorio</Value>
        </TranslationItem>
        <TranslationItem Name="_chooseDirectory" Property="Text">
          <Value>Por favor, elija un directorio.</Value>
        </TranslationItem>
        <TranslationItem Name="_chooseDirectoryCaption" Property="Text">
          <Value>Elegir directorio</Value>
        </TranslationItem>
        <TranslationItem Name="_chooseDirectoryNotFile" Property="Text">
          <Value>No se puede iniciar un nuevo repositorio en un archivo. 
Por favor, elija un directorio.</Value>
        </TranslationItem>
        <TranslationItem Name="_chooseDirectoryNotFileCaption" Property="Text">
          <Value>Error</Value>
        </TranslationItem>
        <TranslationItem Name="_initMsgBoxCaption" Property="Text">
          <Value>Inicializar nuevo repositorio</Value>
        </TranslationItem>
        <TranslationItem Name="label1" Property="Text">
          <Value>Directorio</Value>
        </TranslationItem>
        <TranslationItem Name="Browse" Property="Text">
          <Value>Examinar</Value>
        </TranslationItem>
        <TranslationItem Name="groupBox1" Property="Text">
          <Value>Tipo de repositorio</Value>
        </TranslationItem>
        <TranslationItem Name="Central" Property="Text">
          <Value>Repositorio central, sin directorio de trabajo (--bare --shared=all)</Value>
        </TranslationItem>
        <TranslationItem Name="Personal" Property="Text">
          <Value>Repositorio personal</Value>
        </TranslationItem>
        <TranslationItem Name="Init" Property="Text">
          <Value>Inicializar</Value>
        </TranslationItem>
      </translationItems>
    </TranslationCategory>
    <TranslationCategory Name="FormFormatPatch">
      <translationItems>
        <TranslationItem Name="$this" Property="Text">
          <Value>Formato de parche</Value>
        </TranslationItem>
        <TranslationItem Name="_currentBranchText" Property="Text">
          <Value>Rama actual:</Value>
        </TranslationItem>
        <TranslationItem Name="_noOutputPathEnteredText" Property="Text">
          <Value>Debe ingresar una ruta de salida.</Value>
        </TranslationItem>
        <TranslationItem Name="_noEmailEnteredText" Property="Text">
          <Value>Debe ingresar una dirección de email.</Value>
        </TranslationItem>
        <TranslationItem Name="_noSubjectEnteredText" Property="Text">
          <Value>Debe ingresar un asunto del mail.</Value>
        </TranslationItem>
        <TranslationItem Name="_wrongSmtpSettingsText" Property="Text">
          <Value>Debe ingresar un smtp válido en las preferencias.</Value>
        </TranslationItem>
        <TranslationItem Name="_twoRevisionsNeededText" Property="Text">
          <Value>Debe seleccionar dos revisiones</Value>
        </TranslationItem>
        <TranslationItem Name="_twoRevisionsNeededCaption" Property="Text">
          <Value>Error del parche</Value>
        </TranslationItem>
        <TranslationItem Name="_sendMailResult" Property="Text">
          <Value>Enviar a:</Value>
        </TranslationItem>
        <TranslationItem Name="_sendMailResultFailed" Property="Text">
          <Value>Fallo al enviar mail.</Value>
        </TranslationItem>
        <TranslationItem Name="_patchResultCaption" Property="Text">
          <Value>Resultado del parche</Value>
        </TranslationItem>
        <TranslationItem Name="_noGitMailConfigured" Property="Text">
          <Value>No hay una dirección de email configurada en las preferencias.</Value>
        </TranslationItem>
        <TranslationItem Name="SelectedBranch" Property="Text">
          <Value>Rama</Value>
        </TranslationItem>
        <TranslationItem Name="Browse" Property="Text">
          <Value>Examinar</Value>
        </TranslationItem>
        <TranslationItem Name="FormatPatch" Property="Text">
          <Value>Crear parche(es)</Value>
        </TranslationItem>
        <TranslationItem Name="SendToMail" Property="Text">
          <Value>Enviar parches a</Value>
        </TranslationItem>
        <TranslationItem Name="SaveToDir" Property="Text">
          <Value>Guarde parches en el directorio</Value>
        </TranslationItem>
        <TranslationItem Name="label2" Property="Text">
          <Value>Cuerpo</Value>
        </TranslationItem>
        <TranslationItem Name="label1" Property="Text">
          <Value>Asunto</Value>
        </TranslationItem>
      </translationItems>
    </TranslationCategory>
    <TranslationCategory Name="FormCommandlineHelp">
      <translationItems>
        <TranslationItem Name="$this" Property="Text">
          <Value>Uso de línea de comandos</Value>
        </TranslationItem>
        <TranslationItem Name="label1" Property="Text">
          <Value>Argumentos de línea de comandos soportados:

browse
add
addfiles
apply
applypatch
branch
checkout
checkoutbranch
checkoutrevision
init
clone [path]
commit
filehistory [file]
formatpatch
pull
push
settings
viewdiff
rebase
merge
cherry
tag
stash</Value>
        </TranslationItem>
      </translationItems>
    </TranslationCategory>
    <TranslationCategory Name="FormBranchSmall">
      <translationItems>
        <TranslationItem Name="$this" Property="Text">
          <Value>Crear rama</Value>
        </TranslationItem>
        <TranslationItem Name="label1" Property="Text">
          <Value>Nombre de rama</Value>
        </TranslationItem>
        <TranslationItem Name="Ok" Property="Text">
          <Value>Crear rama</Value>
        </TranslationItem>
        <TranslationItem Name="CheckoutAfterCreate" Property="Text">
          <Value>Checkout después de crear</Value>
        </TranslationItem>
        <TranslationItem Name="_noRevisionSelected" Property="Text">
          <Value>Seleccione 1 revisión sobre la cual crear la rama.</Value>
        </TranslationItem>
      </translationItems>
    </TranslationCategory>
    <TranslationCategory Name="FormGitAttributes">
      <translationItems>
        <TranslationItem Name="$this" Property="Text">
          <Value>Editar .gitattributes</Value>
        </TranslationItem>
        <TranslationItem Name="Save" Property="Text">
          <Value>Guardar</Value>
        </TranslationItem>
        <TranslationItem Name="label1" Property="Text">
          <Value>Edite atributos Git
Definir atributos por ruta

Ejemplos
Marcar todos los archivos jpg como binarios: 
*.jpg binary

Marque los archivos binarios sln como binario: 
*.sln binary

Marcar un archivo como texto: 
weirdchars.txt text

Para obtener más información, 
consulte la ayuda de Git</Value>
        </TranslationItem>
        <TranslationItem Name="noWorkingDir" Property="Text">
          <Value>.gitattributes sólo se admite cuando hay un directorio de trabajo.</Value>
        </TranslationItem>
        <TranslationItem Name="_noWorkingDirCaption" Property="Text">
          <Value>Sin directorio de trabajo</Value>
        </TranslationItem>
        <TranslationItem Name="_cannotAccessGitattributes" Property="Text">
          <Value>Fallo al guardar .gitattributes.
Compruebe que el archivo esté accesible.</Value>
        </TranslationItem>
        <TranslationItem Name="_cannotAccessGitattributesCaption" Property="Text">
          <Value>Fallo al guardar .gitattributes</Value>
        </TranslationItem>
      </translationItems>
    </TranslationCategory>
    <TranslationCategory Name="FormGoToCommit">
      <translationItems>
        <TranslationItem Name="$this" Property="Text">
          <Value>Ir a commit</Value>
        </TranslationItem>
        <TranslationItem Name="goButton" Property="Text">
          <Value>Ir</Value>
        </TranslationItem>
        <TranslationItem Name="label1" Property="Text">
          <Value>Expresión de commit:</Value>
        </TranslationItem>
      </translationItems>
    </TranslationCategory>
    <TranslationCategory Name="AboutBox">
      <translationItems>
        <TranslationItem Name="$this" Property="Text">
          <Value>Acerca de</Value>
        </TranslationItem>
        <TranslationItem Name="textBoxDescription" Property="Text">
          <Value>Git Extensions - Extensiones de Visual Studio y Explorador Shell para Git 
Este programa es distribuido con la esperanza de que sea útil, pero SIN NINGUNA GARANTÍA; incluso sin la garantía implícita de COMERCIABILIDAD o IDONEIDAD PARA UN PROPÓSITO PARTICULAR.</Value>
        </TranslationItem>
        <TranslationItem Name="okButton" Property="Text">
          <Value>&amp;Aceptar</Value>
        </TranslationItem>
        <TranslationItem Name="thanksTo" Property="Text">
          <Value>Gracias a:</Value>
        </TranslationItem>
      </translationItems>
    </TranslationCategory>
    <TranslationCategory Name="RevisionGrid">
      <translationItems>
        <TranslationItem Name="_authorCaption" Property="Text">
          <Value>Autor</Value>
        </TranslationItem>
        <TranslationItem Name="_authorDateCaption" Property="Text">
          <Value>Fecha Autor</Value>
        </TranslationItem>
        <TranslationItem Name="_commitDateCaption" Property="Text">
          <Value>Fecha commit</Value>
        </TranslationItem>
        <TranslationItem Name="_messageCaption" Property="Text">
          <Value>Mensaje</Value>
        </TranslationItem>
        <TranslationItem Name="_currentWorkingDirChanges" Property="Text">
          <Value>Actuales cambios no confirmados</Value>
        </TranslationItem>
        <TranslationItem Name="_currentIndex" Property="Text">
          <Value>Comprometerse en el indice</Value>
        </TranslationItem>
        <TranslationItem Name="_revisionFilter" Property="Text">
          <Value>Filtro</Value>
        </TranslationItem>
        <TranslationItem Name="createTagToolStripMenuItem" Property="Text">
          <Value>Crear nueva etiqueta</Value>
        </TranslationItem>
        <TranslationItem Name="createNewBranchToolStripMenuItem" Property="Text">
          <Value>Crear nueva rama</Value>
        </TranslationItem>
        <TranslationItem Name="resetCurrentBranchToHereToolStripMenuItem" Property="Text">
          <Value>Restablecer la rama actual</Value>
        </TranslationItem>
        <TranslationItem Name="label1" Property="Text">
          <Value>No hay commits hechos a este repositorio aún. 

Si se trata de un repositorio normal, estos pasos son recomendados: 
- Asegúrese de tener un adecuado .gitignore en su repositorio
- Hago un commit

Si se trata de un repositorio central (repositorio sin un directorio de trabajo): 
- Haga Push los cambios desde otro repositorio</Value>
        </TranslationItem>
        <TranslationItem Name="Commit" Property="Text">
          <Value>Commit</Value>
        </TranslationItem>
        <TranslationItem Name="GitIgnore" Property="Text">
          <Value>Editar .gitignore</Value>
        </TranslationItem>
        <TranslationItem Name="ShowRemoteBranches" Property="Text">
          <Value>Mostrar ramas remotas</Value>
        </TranslationItem>
        <TranslationItem Name="showBranchesToolStripMenuItem" Property="Text">
          <Value>Mostrar ramas</Value>
        </TranslationItem>
        <TranslationItem Name="revertCommitToolStripMenuItem" Property="Text">
          <Value>Revertir commit</Value>
        </TranslationItem>
        <TranslationItem Name="label2" Property="Text">
          <Value>El directorio de trabajo actual no es un repositorio Git.</Value>
        </TranslationItem>
        <TranslationItem Name="filterToolStripMenuItem" Property="Text">
          <Value>Establecer filtro avanzado</Value>
        </TranslationItem>
        <TranslationItem Name="deleteTagToolStripMenuItem" Property="Text">
          <Value>Eliminar etiquetas</Value>
        </TranslationItem>
        <TranslationItem Name="deleteBranchToolStripMenuItem" Property="Text">
          <Value>Borrar rama</Value>
        </TranslationItem>
        <TranslationItem Name="checkoutRevisionToolStripMenuItem" Property="Text">
          <Value>Checkout revisión</Value>
        </TranslationItem>
        <TranslationItem Name="checkoutBranchToolStripMenuItem" Property="Text">
          <Value>Checkout rama</Value>
        </TranslationItem>
        <TranslationItem Name="mergeBranchToolStripMenuItem" Property="Text">
          <Value>Fusionar con la rama</Value>
        </TranslationItem>
        <TranslationItem Name="cherryPickCommitToolStripMenuItem" Property="Text">
          <Value>Selección manual de commit</Value>
        </TranslationItem>
        <TranslationItem Name="rebaseOnToolStripMenuItem" Property="Text">
          <Value>Rebase en</Value>
        </TranslationItem>
        <TranslationItem Name="showAllBranchesToolStripMenuItem" Property="Text">
          <Value>Mostrar todas las ramas</Value>
        </TranslationItem>
        <TranslationItem Name="showCurrentBranchOnlyToolStripMenuItem" Property="Text">
          <Value>Mostrar sólo rama actual</Value>
        </TranslationItem>
        <TranslationItem Name="showFilteredBranchesToolStripMenuItem" Property="Text">
          <Value>Mostrar ramas filtradas</Value>
        </TranslationItem>
        <TranslationItem Name="copyToClipboardToolStripMenuItem" Property="Text">
          <Value>Copiar al portapapeles</Value>
        </TranslationItem>
        <TranslationItem Name="branchNameToolStripMenuItem" Property="Text">
          <Value>Nombre de rama</Value>
        </TranslationItem>
        <TranslationItem Name="tagToolStripMenuItem" Property="Text">
          <Value>Etiqueta</Value>
        </TranslationItem>
        <TranslationItem Name="messageToolStripMenuItem" Property="Text">
          <Value>Mensaje</Value>
        </TranslationItem>
        <TranslationItem Name="authorToolStripMenuItem" Property="Text">
          <Value>Autor</Value>
        </TranslationItem>
        <TranslationItem Name="dateToolStripMenuItem" Property="Text">
          <Value>Fecha</Value>
        </TranslationItem>
        <TranslationItem Name="markRevisionAsBadToolStripMenuItem" Property="Text">
          <Value>Marcar revisión como mala</Value>
        </TranslationItem>
        <TranslationItem Name="markRevisionAsGoodToolStripMenuItem" Property="Text">
          <Value>Marcar revisión como buena</Value>
        </TranslationItem>
        <TranslationItem Name="Message" Property="HeaderText">
          <Value>Mensaje</Value>
        </TranslationItem>
        <TranslationItem Name="Author" Property="HeaderText">
          <Value>Autor</Value>
        </TranslationItem>
        <TranslationItem Name="Date" Property="HeaderText">
          <Value>Fecha</Value>
        </TranslationItem>
        <TranslationItem Name="stopBisectToolStripMenuItem" Property="Text">
          <Value>Detener bisección</Value>
        </TranslationItem>
        <TranslationItem Name="runScriptToolStripMenuItem" Property="Text">
          <Value>Ejectuar script</Value>
        </TranslationItem>
        <TranslationItem Name="InitRepository" Property="Text">
          <Value>Inicializar repositorio</Value>
        </TranslationItem>
        <TranslationItem Name="showRevisionGraphToolStripMenuItem" Property="Text">
          <Value>Mostrar el gráfico de revisiones</Value>
        </TranslationItem>
        <TranslationItem Name="drawNonrelativesGrayToolStripMenuItem" Property="Text">
          <Value>Dibujar no parientes en gris</Value>
        </TranslationItem>
        <TranslationItem Name="orderRevisionsByDateToolStripMenuItem" Property="Text">
          <Value>Orden revisiones por fecha</Value>
        </TranslationItem>
        <TranslationItem Name="showAuthorDateToolStripMenuItem" Property="Text">
          <Value>Mostrar fecha de autor</Value>
        </TranslationItem>
        <TranslationItem Name="showRelativeDateToolStripMenuItem" Property="Text">
          <Value>Mostrar la fecha relativa</Value>
        </TranslationItem>
        <TranslationItem Name="showGitNotesToolStripMenuItem" Property="Text">
          <Value>Mostrar notas Git</Value>
        </TranslationItem>
        <TranslationItem Name="manipulateCommitToolStripMenuItem" Property="Text">
          <Value>Manipular commit</Value>
        </TranslationItem>
        <TranslationItem Name="fixupCommitToolStripMenuItem" Property="Text">
          <Value>Arreglar commit</Value>
        </TranslationItem>
        <TranslationItem Name="squashCommitToolStripMenuItem" Property="Text">
          <Value>Aplastar commit</Value>
        </TranslationItem>
      </translationItems>
    </TranslationCategory>
    <TranslationCategory Name="FormSettings">
      <translationItems>
        <TranslationItem Name="$this" Property="Text">
          <Value>Configuración</Value>
        </TranslationItem>
        <TranslationItem Name="LocalSettings" Property="Text">
          <Value>configuración local</Value>
        </TranslationItem>
        <TranslationItem Name="label2" Property="Text">
          <Value>Email de usuario</Value>
        </TranslationItem>
        <TranslationItem Name="label1" Property="Text">
          <Value>Nombre de usuario</Value>
        </TranslationItem>
        <TranslationItem Name="Ok" Property="Text">
          <Value>Aceptar</Value>
        </TranslationItem>
        <TranslationItem Name="GlobalSettingsPage" Property="Text">
          <Value>Configuración global</Value>
        </TranslationItem>
        <TranslationItem Name="label3" Property="Text">
          <Value>Nombre de usuario</Value>
        </TranslationItem>
        <TranslationItem Name="label4" Property="Text">
          <Value>Email de usuario</Value>
        </TranslationItem>
        <TranslationItem Name="label5" Property="Text">
          <Value>Editor</Value>
        </TranslationItem>
        <TranslationItem Name="label6" Property="Text">
          <Value>Editor</Value>
        </TranslationItem>
        <TranslationItem Name="label7" Property="Text">
          <Value>Mergetool</Value>
        </TranslationItem>
        <TranslationItem Name="label8" Property="Text">
          <Value>Mergetool</Value>
        </TranslationItem>
        <TranslationItem Name="tabPage3" Property="Text">
          <Value>Checklist</Value>
        </TranslationItem>
        <TranslationItem Name="label11" Property="Text">
          <Value>La siguiente lista comprueba la configuración básica necesaria para que Git Extensions funcione correctamente.</Value>
        </TranslationItem>
        <TranslationItem Name="CheckAtStartup" Property="Text">
          <Value>Compruebe la configuración en el arranque (se desactiva automáticamente si la configuración es correcta)</Value>
        </TranslationItem>
        <TranslationItem Name="Rescan" Property="Text">
          <Value>Guardar y volver a examinar</Value>
        </TranslationItem>
        <TranslationItem Name="TabPageGitExtensions" Property="Text">
          <Value>Git Extensions</Value>
        </TranslationItem>
        <TranslationItem Name="label12" Property="Text">
          <Value>Limitar el número de commits que se cargan al inicio.</Value>
        </TranslationItem>
        <TranslationItem Name="BrowseGitPath" Property="Text">
          <Value>Examinar</Value>
        </TranslationItem>
        <TranslationItem Name="label13" Property="Text">
          <Value>Comando utilizado para ejecutar Git (git.cmd o git.exe)</Value>
        </TranslationItem>
        <TranslationItem Name="BrowseGitBinPath" Property="Text">
          <Value>Examinar</Value>
        </TranslationItem>
        <TranslationItem Name="label14" Property="Text">
          <Value>Ruta de acceso a las herramientas de Linux (sh).
Dejar en blanco cuando están en el PATH.</Value>
        </TranslationItem>
        <TranslationItem Name="Ssh" Property="Text">
          <Value>SSH</Value>
        </TranslationItem>
        <TranslationItem Name="groupBox1" Property="Text">
          <Value>Especifique qué cliente SSH utilizar</Value>
        </TranslationItem>
        <TranslationItem Name="PlinkBrowse" Property="Text">
          <Value>Examinar</Value>
        </TranslationItem>
        <TranslationItem Name="OpenSSH" Property="Text">
          <Value>OpenSSH</Value>
        </TranslationItem>
        <TranslationItem Name="Putty" Property="Text">
          <Value>PuTTY</Value>
        </TranslationItem>
        <TranslationItem Name="groupBox2" Property="Text">
          <Value>Configurar PuTTY</Value>
        </TranslationItem>
        <TranslationItem Name="label15" Property="Text">
          <Value>Ruta de plink.exe</Value>
        </TranslationItem>
        <TranslationItem Name="PageantBrowse" Property="Text">
          <Value>Examinar</Value>
        </TranslationItem>
        <TranslationItem Name="label17" Property="Text">
          <Value>Ruta de pageant</Value>
        </TranslationItem>
        <TranslationItem Name="PuttygenBrowse" Property="Text">
          <Value>Examinar</Value>
        </TranslationItem>
        <TranslationItem Name="label16" Property="Text">
          <Value>Ruta de puttygen</Value>
        </TranslationItem>
        <TranslationItem Name="label18" Property="Text">
          <Value>OpenSSH es una herramienta de línea de comandos. PuTTY es más fácil de usar de usar 
para usuarios de Windows, pero requiere ejecutar el agente de autenticación del cliente PuTTY 
en segundo plano. Cuando se utiliza OpenSSH se muestran las ventanas de línea de comandos!</Value>
        </TranslationItem>
        <TranslationItem Name="OtherSshBrowse" Property="Text">
          <Value>Examinar</Value>
        </TranslationItem>
        <TranslationItem Name="Other" Property="Text">
          <Value>Otro cliente SSH</Value>
        </TranslationItem>
        <TranslationItem Name="AutostartPageant" Property="Text">
          <Value>Abre el cliente de autenticación cuando una clave privada es configurada para un remoto</Value>
        </TranslationItem>
        <TranslationItem Name="PathToKDiff3" Property="Text">
          <Value>Ruta de mergetool</Value>
        </TranslationItem>
        <TranslationItem Name="label20" Property="Text">
          <Value>Sólo necesita configuración local si desea reemplazar la 
configuración global del repositorio actual.</Value>
        </TranslationItem>
        <TranslationItem Name="BrowseMergeTool" Property="Text">
          <Value>Examinar</Value>
        </TranslationItem>
        <TranslationItem Name="label19" Property="Text">
          <Value>Comando Mergetool</Value>
        </TranslationItem>
        <TranslationItem Name="button1" Property="Text">
          <Value>Sugerir comando</Value>
        </TranslationItem>
        <TranslationItem Name="NoGitRepo" Property="Text">
          <Value>No está trabajando con un repositorio Git</Value>
        </TranslationItem>
        <TranslationItem Name="label9" Property="Text">
          <Value>Tiene que establecer la ruta correcta 
a Git antes de que pueda cambiar 
la configuración global.</Value>
        </TranslationItem>
        <TranslationItem Name="label21" Property="Text">
          <Value>Tiene que establecer la ruta correcta 
a Git antes de que pueda cambiar 
la configuración local.</Value>
        </TranslationItem>
        <TranslationItem Name="label10" Property="Text">
          <Value>Tiene que establecer la ruta correcta 
a git.cmd antes de cambiar 
cualquier configuración global.</Value>
        </TranslationItem>
        <TranslationItem Name="label22" Property="Text">
          <Value>Diccionario para el corrector ortográfico.</Value>
        </TranslationItem>
        <TranslationItem Name="label23" Property="Text">
          <Value>Servidor SMTP para el envío de parches por e-mail</Value>
        </TranslationItem>
        <TranslationItem Name="EncodingLabel" Property="Text">
          <Value>Codificación</Value>
        </TranslationItem>
        <TranslationItem Name="AppearancePage" Property="Text">
          <Value>Apariencia</Value>
        </TranslationItem>
        <TranslationItem Name="groupBox4" Property="Text">
          <Value>Gráfico de revisiones</Value>
        </TranslationItem>
        <TranslationItem Name="groupBox3" Property="Text">
          <Value>Vista de diferencias</Value>
        </TranslationItem>
        <TranslationItem Name="label27" Property="Text">
          <Value>Color de línea removida</Value>
        </TranslationItem>
        <TranslationItem Name="label31" Property="Text">
          <Value>Color de la sección</Value>
        </TranslationItem>
        <TranslationItem Name="label29" Property="Text">
          <Value>Color de línea agregada</Value>
        </TranslationItem>
        <TranslationItem Name="label33" Property="Text">
          <Value>Color ramas remotas</Value>
        </TranslationItem>
        <TranslationItem Name="label36" Property="Text">
          <Value>Color otra etiqueta</Value>
        </TranslationItem>
        <TranslationItem Name="label25" Property="Text">
          <Value>Color etiqueta</Value>
        </TranslationItem>
        <TranslationItem Name="label32" Property="Text">
          <Value>Color rama</Value>
        </TranslationItem>
        <TranslationItem Name="label30" Property="Text">
          <Value>Mantener respaldos (.orig) después de fusionarse</Value>
        </TranslationItem>
        <TranslationItem Name="label28" Property="Text">
          <Value>Mantener respaldos (.orig) después de fusionarse</Value>
        </TranslationItem>
        <TranslationItem Name="label35" Property="Text">
          <Value>Mostrar línea de comandos de Git al ejecutar un proceso</Value>
        </TranslationItem>
        <TranslationItem Name="label34" Property="Text">
          <Value>Cerrar la ventana del proceso automáticamente cuando el proceso fue satisfactorio</Value>
        </TranslationItem>
        <TranslationItem Name="label39" Property="Text">
          <Value>Mostrar fecha relativa en lugar de la fecha completa</Value>
        </TranslationItem>
        <TranslationItem Name="label38" Property="Text">
          <Value>Utilice FileSystemWatcher para comprobar si el índice cambia</Value>
        </TranslationItem>
        <TranslationItem Name="label40" Property="Text">
          <Value>Seguir renombramientos en el historial de archivos (experimental)</Value>
        </TranslationItem>
        <TranslationItem Name="label41" Property="Text">
          <Value>Difftool</Value>
        </TranslationItem>
        <TranslationItem Name="BrowseDiffTool" Property="Text">
          <Value>Examinar</Value>
        </TranslationItem>
        <TranslationItem Name="label42" Property="Text">
          <Value>Ruta de difftool</Value>
        </TranslationItem>
        <TranslationItem Name="groupBox5" Property="Text">
          <Value>Icono de la aplicación</Value>
        </TranslationItem>
        <TranslationItem Name="GreenIcon" Property="Text">
          <Value>Verde</Value>
        </TranslationItem>
        <TranslationItem Name="PurpleIcon" Property="Text">
          <Value>Púrpura</Value>
        </TranslationItem>
        <TranslationItem Name="BlueIcon" Property="Text">
          <Value>Azul</Value>
        </TranslationItem>
        <TranslationItem Name="DefaultIcon" Property="Text">
          <Value>Por defecto</Value>
        </TranslationItem>
        <TranslationItem Name="YellowIcon" Property="Text">
          <Value>Amarillo</Value>
        </TranslationItem>
        <TranslationItem Name="RedIcon" Property="Text">
          <Value>Rojo</Value>
        </TranslationItem>
        <TranslationItem Name="RandomIcon" Property="Text">
          <Value>Al azar</Value>
        </TranslationItem>
        <TranslationItem Name="label43" Property="Text">
          <Value>Color destacado línea removida</Value>
        </TranslationItem>
        <TranslationItem Name="label45" Property="Text">
          <Value>Color destacado línea agregada</Value>
        </TranslationItem>
        <TranslationItem Name="groupBox6" Property="Text">
          <Value>Imágenes de autor</Value>
        </TranslationItem>
        <TranslationItem Name="ShowAuthorGravatar" Property="Text">
          <Value>Obtener la imagen del autor de gravatar.com</Value>
        </TranslationItem>
        <TranslationItem Name="ClearImageCache" Property="Text">
          <Value>Borrar caché</Value>
        </TranslationItem>
        <TranslationItem Name="label44" Property="Text">
          <Value>Tamaño de la imagen</Value>
        </TranslationItem>
        <TranslationItem Name="StartPage" Property="Text">
          <Value>Página de inicio</Value>
        </TranslationItem>
        <TranslationItem Name="label47" Property="Text">
          <Value>días</Value>
        </TranslationItem>
        <TranslationItem Name="label46" Property="Text">
          <Value>Caché de imágenes</Value>
        </TranslationItem>
        <TranslationItem Name="DiffToolCmdSuggest" Property="Text">
          <Value>Sugerir comando</Value>
        </TranslationItem>
        <TranslationItem Name="label48" Property="Text">
          <Value>Comando Difftool</Value>
        </TranslationItem>
        <TranslationItem Name="label49" Property="Text">
          <Value>Idioma (requiere reiniciar)</Value>
        </TranslationItem>
        <TranslationItem Name="helpTranslate" Property="Text">
          <Value>Ayudar a traducir</Value>
        </TranslationItem>
        <TranslationItem Name="TabPageGit" Property="Text">
          <Value>Git</Value>
        </TranslationItem>
        <TranslationItem Name="MulticolorBranches" Property="Text">
          <Value>Ramas multicolor</Value>
        </TranslationItem>
        <TranslationItem Name="groupBox7" Property="Text">
          <Value>Git</Value>
        </TranslationItem>
        <TranslationItem Name="label50" Property="Text">
          <Value>Git Extensions puede utilizar msysgit o cygwin para acceder a repositorios. Establecer las rutas correctas a continuación.</Value>
        </TranslationItem>
        <TranslationItem Name="groupBox8" Property="Text">
          <Value>Ambiente</Value>
        </TranslationItem>
        <TranslationItem Name="label51" Property="Text">
          <Value>El archivo de configuración global se almacena en la ubicación dada por la variable de entorno %HOME%. Por defecto %HOME%
					se establecerá como %HOMEDRIVE%%HOMEPATH% si está vacía. Cambie el comportamiento por defecto sólo si experimenta problemas.</Value>
        </TranslationItem>
        <TranslationItem Name="BranchBorders" Property="Text">
          <Value>Dibujar los bordes de las ramas</Value>
        </TranslationItem>
        <TranslationItem Name="StripedBanchChange" Property="Text">
          <Value>Cambio de ramas rayadas</Value>
        </TranslationItem>
        <TranslationItem Name="showGitStatusInToolbarLabel" Property="Text">
          <Value>Mostrar el estado del repositorio en la ventana de búsqueda (número de cambios en la barra de herramientas, requiere reiniciar)</Value>
        </TranslationItem>
        <TranslationItem Name="RevisionGridQuickSearchTimeout" Property="Text">
          <Value>1000</Value>
        </TranslationItem>
        <TranslationItem Name="label24" Property="Text">
          <Value>Tiempo máximo de búsqueda rápida en la tabla de revisiones [ms]</Value>
        </TranslationItem>
        <TranslationItem Name="showErrorsWhenStagingFilesLabel" Property="Text">
          <Value>Mostrar errores al colocar archivos en el Stage</Value>
        </TranslationItem>
        <TranslationItem Name="groupBox9" Property="Text">
          <Value>Terminaciones de líneas</Value>
        </TranslationItem>
        <TranslationItem Name="globalAutoCrlfFalse" Property="Text">
          <Value>Checkout tal cual, commit tal cual ("core.autocrlf" se establece en "false")</Value>
        </TranslationItem>
        <TranslationItem Name="globalAutoCrlfInput" Property="Text">
          <Value>Checkout tal cual, commit con estilo Unix ("core.autocrlf" se establece en "input")</Value>
        </TranslationItem>
        <TranslationItem Name="globalAutoCrlfTrue" Property="Text">
          <Value>Checkout con estilo Windows, commit con estilo Unix ("core.autocrlf" se establece en "true")</Value>
        </TranslationItem>
        <TranslationItem Name="groupBox10" Property="Text">
          <Value>Terminaciones de líneas</Value>
        </TranslationItem>
        <TranslationItem Name="localAutoCrlfFalse" Property="Text">
          <Value>Checkout tal cual, commit tal cual ("core.autocrlf" se establece en "false")</Value>
        </TranslationItem>
        <TranslationItem Name="localAutoCrlfInput" Property="Text">
          <Value>Checkout tal cual, commit con estilo Unix ("core.autocrlf" se establece en "input")</Value>
        </TranslationItem>
        <TranslationItem Name="localAutoCrlfTrue" Property="Text">
          <Value>Checkout con estilo Windows, commit con estilo Unix ("core.autocrlf" se establece en "true")</Value>
        </TranslationItem>
        <TranslationItem Name="DrawNonRelativesGray" Property="Text">
          <Value>Dibujar no parientes con color gris</Value>
        </TranslationItem>
        <TranslationItem Name="label26" Property="Text">
          <Value>Mostrar cambios del directorio de trabajo actual en el gráfico de revisiones</Value>
        </TranslationItem>
        <TranslationItem Name="label52" Property="Text">
          <Value>Mostrar cantidad de pilas en la barra de estado de la ventana de exploración</Value>
        </TranslationItem>
        <TranslationItem Name="scriptsTab" Property="Text">
          <Value>Scripts</Value>
        </TranslationItem>
        <TranslationItem Name="inMenuCheckBox" Property="Text">
          <Value>Agregar al menú contextual de la grilla de revisiones</Value>
        </TranslationItem>
        <TranslationItem Name="label53" Property="Text">
          <Value>No hay servicio de imágenes</Value>
        </TranslationItem>
        <TranslationItem Name="argumentsLabel" Property="Text">
          <Value>Argumentos:</Value>
        </TranslationItem>
        <TranslationItem Name="commandLabel" Property="Text">
          <Value>Comando:</Value>
        </TranslationItem>
        <TranslationItem Name="nameLabel" Property="Text">
          <Value>Nombre:</Value>
        </TranslationItem>
        <TranslationItem Name="browseScriptButton" Property="Text">
          <Value>Examinar</Value>
        </TranslationItem>
        <TranslationItem Name="removeScriptButton" Property="Text">
          <Value>Eliminar</Value>
        </TranslationItem>
        <TranslationItem Name="addScriptButton" Property="Text">
          <Value>Agregar</Value>
        </TranslationItem>
        <TranslationItem Name="helpLabel" Property="Text">
          <Value>Pulse F1 para ver las opciones disponibles</Value>
        </TranslationItem>
        <TranslationItem Name="downloadDictionary" Property="Text">
          <Value>Descargar diccionario</Value>
        </TranslationItem>
        <TranslationItem Name="DrawNonRelativesTextGray" Property="Text">
          <Value>Dibujar en gris el texto de los no emparentados</Value>
        </TranslationItem>
        <TranslationItem Name="translationConfig_Fix" Property="Text">
          <Value>Reparar</Value>
        </TranslationItem>
        <TranslationItem Name="SshConfig_Fix" Property="Text">
          <Value>Reparar</Value>
        </TranslationItem>
        <TranslationItem Name="GitExtensionsInstall_Fix" Property="Text">
          <Value>Reparar</Value>
        </TranslationItem>
        <TranslationItem Name="GitBinFound_Fix" Property="Text">
          <Value>Reparar</Value>
        </TranslationItem>
        <TranslationItem Name="ShellExtensionsRegistered_Fix" Property="Text">
          <Value>Reparar</Value>
        </TranslationItem>
        <TranslationItem Name="DiffTool2_Fix" Property="Text">
          <Value>Reparar</Value>
        </TranslationItem>
        <TranslationItem Name="DiffTool_Fix" Property="Text">
          <Value>Reparar</Value>
        </TranslationItem>
        <TranslationItem Name="UserNameSet_Fix" Property="Text">
          <Value>Reparar</Value>
        </TranslationItem>
        <TranslationItem Name="GitFound_Fix" Property="Text">
          <Value>Reparar</Value>
        </TranslationItem>
        <TranslationItem Name="tabPageHotkeys" Property="Text">
          <Value>Teclas de acceso rápido</Value>
        </TranslationItem>
        <TranslationItem Name="scriptEnabled" Property="Text">
          <Value>Habilitado</Value>
        </TranslationItem>
        <TranslationItem Name="labelOnEvent" Property="Text">
          <Value>En evento:</Value>
        </TranslationItem>
        <TranslationItem Name="scriptNeedsConfirmation" Property="Text">
          <Value>Pedir confirmación</Value>
        </TranslationItem>
        <TranslationItem Name="labelShowCurrentBranchInVisualStudio" Property="Text">
          <Value>Mostrar rama actual en Visual Studio</Value>
        </TranslationItem>
        <TranslationItem Name="label37" Property="Text">
          <Value>Mostrar el gráfico de la revisión en el informe de commits</Value>
        </TranslationItem>
        <TranslationItem Name="Enabled" Property="HeaderText">
          <Value>Habilitado</Value>
        </TranslationItem>
        <TranslationItem Name="nameDataGridViewTextBoxColumn" Property="HeaderText">
          <Value>Nombre</Value>
        </TranslationItem>
        <TranslationItem Name="AskConfirmation" Property="HeaderText">
          <Value>Confirmación</Value>
        </TranslationItem>
        <TranslationItem Name="addToRevisionGridContextMenuDataGridViewCheckBoxColumn" Property="HeaderText">
          <Value>Menú contextual</Value>
        </TranslationItem>
        <TranslationItem Name="truncatePathMethod" Property="Text">
          <Value>Truncar nombres largos de archivo</Value>
        </TranslationItem>
        <TranslationItem Name="LightblueIcon" Property="Text">
          <Value>Azul claro</Value>
        </TranslationItem>
        <TranslationItem Name="label54" Property="Text">
          <Value>Estilo de íconos</Value>
        </TranslationItem>
        <TranslationItem Name="label55" Property="Text">
          <Value>Color de íconos</Value>
        </TranslationItem>
        <TranslationItem Name="label56" Property="Text">
          <Value>Fuente</Value>
        </TranslationItem>
        <TranslationItem Name="lbl_icon" Property="Text">
          <Value>Ícono</Value>
        </TranslationItem>
        <TranslationItem Name="sbtn_icon" Property="Text">
          <Value>Seleccionar ícono</Value>
        </TranslationItem>
        <TranslationItem Name="BrowseCommitTemplate" Property="Text">
          <Value>Examinar</Value>
        </TranslationItem>
        <TranslationItem Name="label57" Property="Text">
          <Value>Ruta al template de commit</Value>
        </TranslationItem>
        <TranslationItem Name="label58" Property="Text">
          <Value>Dar foco al pasar por encima para poder desplazarse sin tener que hacer click</Value>
        </TranslationItem>
        <TranslationItem Name="downloadMsysgit" Property="Text">
          <Value>Descargar msysgit</Value>
        </TranslationItem>
        <TranslationItem Name="ChangeHomeButton" Property="Text">
          <Value>Cambiar HOME</Value>
        </TranslationItem>
        <TranslationItem Name="homeIsSetToLabel" Property="Text">
          <Value>HOME está seteado a: {0}</Value>
        </TranslationItem>
        <TranslationItem Name="_homeIsSetToString" Property="Text">
          <Value>HOME está seteado a:</Value>
        </TranslationItem>
      </translationItems>
    </TranslationCategory>
    <TranslationCategory Name="FormResolveConflicts">
      <translationItems>
        <TranslationItem Name="$this" Property="Text">
          <Value>Resolver los conflictos de fusión</Value>
        </TranslationItem>
        <TranslationItem Name="uskUseCustomMergeScript" Property="Text">
          <Value>Hay un script de fusión personalizado ({0}) para este tipo de archivo.

¿Desea utilizar este script de fusión personalizado?</Value>
        </TranslationItem>
        <TranslationItem Name="uskUseCustomMergeScriptCaption" Property="Text">
          <Value>Script de fusión personalizado</Value>
        </TranslationItem>
        <TranslationItem Name="fileUnchangedAfterMerge" Property="Text">
          <Value>El archivo no ha sido modificado por la fusión. Usualmente esto significa que el archivo ha sido guardado en una ubicación incorrecta.

El conflicto de fusión no se marcará como resuelto. Por favor intente de nuevo.</Value>
        </TranslationItem>
        <TranslationItem Name="allConflictsResolved" Property="Text">
          <Value>Todos los conflictos de fusión se resolvieron, puede hacer commit. 
¿Quiere hacer commit ahora?</Value>
        </TranslationItem>
        <TranslationItem Name="allConflictsResolvedCaption" Property="Text">
          <Value>Commit</Value>
        </TranslationItem>
        <TranslationItem Name="mergeConflictIsSubmodule" Property="Text">
          <Value>El conflicto de fusión seleccionado es un submódulo. ¿Marcar conflicto como resuelto?</Value>
        </TranslationItem>
        <TranslationItem Name="mergeConflictIsSubmoduleCaption" Property="Text">
          <Value>Submódulo</Value>
        </TranslationItem>
        <TranslationItem Name="fileIsBinary" Property="Text">
          <Value>El archivo seleccionado parece ser un archivo binario. 
¿Está seguro que desea abrir este archivo en {0}?</Value>
        </TranslationItem>
        <TranslationItem Name="askMergeConflictSolvedAfterCustomMergeScript" Property="Text">
          <Value>El conflicto de fusión necesita ser solucionado y el resultado guardado como:
{0}

¿Está resuelto el conflicto de fusión?</Value>
        </TranslationItem>
        <TranslationItem Name="askMergeConflictSolved" Property="Text">
          <Value>¿Está resuelto el conflicto?</Value>
        </TranslationItem>
        <TranslationItem Name="askMergeConflictSolvedCaption" Property="Text">
          <Value>¿Conflicto resuelto?</Value>
        </TranslationItem>
        <TranslationItem Name="noMergeTool" Property="Text">
          <Value>No hay mergetool configurado. Por favor, vaya a la configuración y elija un mergetool!</Value>
        </TranslationItem>
        <TranslationItem Name="stageFilename" Property="Text">
          <Value>Plan {0}</Value>
        </TranslationItem>
        <TranslationItem Name="noBaseRevision" Property="Text">
          <Value>No hay una revisión base para {0}.
¿Recurrir a una fusión de 2-vías?</Value>
        </TranslationItem>
        <TranslationItem Name="ours" Property="Text">
          <Value>nuestro</Value>
        </TranslationItem>
        <TranslationItem Name="theirs" Property="Text">
          <Value>su</Value>
        </TranslationItem>
        <TranslationItem Name="fileBinairyChooseLocalBaseRemote" Property="Text">
          <Value>El archivo ({0}) aparenta ser un archivo binario.
Elija mantener el archivo local ({1}), remoto ({2}) o base.</Value>
        </TranslationItem>
        <TranslationItem Name="fileChangeLocallyAndRemotely" Property="Text">
          <Value>El archivo ha sido cambiado tanto localmente ({0}) como remotamente ({1}). Fusione los cambios.</Value>
        </TranslationItem>
        <TranslationItem Name="fileCreatedLocallyAndRemotely" Property="Text">
          <Value>Un archivo con el mismo nombre ha sido creado localmente ({0}) y remotamente ({1}). Elija el archivo que desea mantener o fusione los archivos.</Value>
        </TranslationItem>
        <TranslationItem Name="fileCreatedLocallyAndRemotelyLong" Property="Text">
          <Value>El archivo {0} no tiene una revisión base.
Un archivo con el mismo nombre ha sido creado localmente ({1}) y remotamente ({2}) causando este conflicto.

Elija el archivo que desea mantener, fusione los archivos o elimine el archivo.</Value>
        </TranslationItem>
        <TranslationItem Name="fileDeletedLocallyAndModifiedRemotely" Property="Text">
          <Value>El archivo ha sido eliminado localmente ({0}) y modificado remotamente ({1}). Elija eliminar el archivo o mantener la versión modificada.</Value>
        </TranslationItem>
        <TranslationItem Name="fileDeletedLocallyAndModifiedRemotelyLong" Property="Text">
          <Value>El archivo ({0}) no tiene una revisión local.
El archivo ha sido eliminado localmente ({1}) pero modificado remotamente ({2}).

Elija eliminar el archivo o mantener la versión modificada.</Value>
        </TranslationItem>
        <TranslationItem Name="fileModifiedLocallyAndDelededRemotely" Property="Text">
          <Value>El archivo ha sido modificado localmente ({0}) y eliminado remotamente ({1}). Elija eliminar el archivo o mantener la versión modificada.</Value>
        </TranslationItem>
        <TranslationItem Name="fileModifiedLocallyAndDelededRemotelyLong" Property="Text">
          <Value>El archivo {0} no tiene una revisión remota.
El archivo ha sido modificado localmente ({1}) pero eliminado remotamente ({2}).

Elija eliminar el archivo o mantener la versión modificada.</Value>
        </TranslationItem>
        <TranslationItem Name="noBase" Property="Text">
          <Value>sin base</Value>
        </TranslationItem>
        <TranslationItem Name="deleted" Property="Text">
          <Value>eliminado</Value>
        </TranslationItem>
        <TranslationItem Name="chooseLocalButtonText" Property="Text">
          <Value>Elijar local</Value>
        </TranslationItem>
        <TranslationItem Name="chooseRemoteButtonText" Property="Text">
          <Value>Elegir remoto</Value>
        </TranslationItem>
        <TranslationItem Name="deleteFileButtonText" Property="Text">
          <Value>Eliminar archivo</Value>
        </TranslationItem>
        <TranslationItem Name="keepModifiedButtonText" Property="Text">
          <Value>Mantener el modificado</Value>
        </TranslationItem>
        <TranslationItem Name="keepBaseButtonText" Property="Text">
          <Value>Mantener el archivo base</Value>
        </TranslationItem>
        <TranslationItem Name="_conflictedFilesContextMenuText" Property="Text">
          <Value>Resolver</Value>
        </TranslationItem>
        <TranslationItem Name="_openMergeToolItemText" Property="Text">
          <Value>Abrir en</Value>
        </TranslationItem>
        <TranslationItem Name="_button1Text" Property="Text">
          <Value>Abrir en</Value>
        </TranslationItem>
        <TranslationItem Name="_resetItemRebaseText" Property="Text">
          <Value>Abortar rebase</Value>
        </TranslationItem>
        <TranslationItem Name="_contextChooseLocalRebaseText" Property="Text">
          <Value>Elegir local (suyo)</Value>
        </TranslationItem>
        <TranslationItem Name="_contextChooseRemoteRebaseText" Property="Text">
          <Value>Elegir remoto (nuestro)</Value>
        </TranslationItem>
        <TranslationItem Name="_resetItemMergeText" Property="Text">
          <Value>Abortar fusión</Value>
        </TranslationItem>
        <TranslationItem Name="_contextChooseLocalMergeText" Property="Text">
          <Value>Elegir local (suyo)</Value>
        </TranslationItem>
        <TranslationItem Name="_contextChooseRemoteMergeText" Property="Text">
          <Value>Elegir remoto (nuestro)</Value>
        </TranslationItem>
        <TranslationItem Name="_binaryFileWarningCaption" Property="Text">
          <Value>Advertencia</Value>
        </TranslationItem>
        <TranslationItem Name="_noBaseFileMergeCaption" Property="Text">
          <Value>Fusión</Value>
        </TranslationItem>
        <TranslationItem Name="_chooseBaseFileFailedText" Property="Text">
          <Value>Falló la elección del archivo base.</Value>
        </TranslationItem>
        <TranslationItem Name="_chooseLocalFileFailedText" Property="Text">
          <Value>Falló la elección del archivo local.</Value>
        </TranslationItem>
        <TranslationItem Name="_chooseRemoteFileFailedText" Property="Text">
          <Value>Falló la elección del archivo remoto.</Value>
        </TranslationItem>
        <TranslationItem Name="_currentFormatFilter" Property="Text">
          <Value>Formato actual (*.{0})</Value>
        </TranslationItem>
        <TranslationItem Name="_allFilesFilter" Property="Text">
          <Value>Todos los archivos (*.*)</Value>
        </TranslationItem>
        <TranslationItem Name="label1" Property="Text">
          <Value>Conflictos de fusión sin resolver</Value>
        </TranslationItem>
        <TranslationItem Name="ContextChooseBase" Property="Text">
          <Value>Elegir base</Value>
        </TranslationItem>
        <TranslationItem Name="ContextChooseLocal" Property="Text">
          <Value>Elegir local</Value>
        </TranslationItem>
        <TranslationItem Name="ContextChooseRemote" Property="Text">
          <Value>Elegir remoto</Value>
        </TranslationItem>
        <TranslationItem Name="ContextOpenBaseWith" Property="Text">
          <Value>Abrir base con</Value>
        </TranslationItem>
        <TranslationItem Name="ContextOpenLocalWith" Property="Text">
          <Value>Abrir local con</Value>
        </TranslationItem>
        <TranslationItem Name="ContextOpenRemoteWith" Property="Text">
          <Value>Abrir remoto con</Value>
        </TranslationItem>
        <TranslationItem Name="OpenMergetool" Property="Text">
          <Value>Abrir en mergetool</Value>
        </TranslationItem>
        <TranslationItem Name="ContextSaveBaseAs" Property="Text">
          <Value>Guardar base como</Value>
        </TranslationItem>
        <TranslationItem Name="ContextSaveLocalAs" Property="Text">
          <Value>Guardar locale como</Value>
        </TranslationItem>
        <TranslationItem Name="ContextSaveRemoteAs" Property="Text">
          <Value>Guardar remoto como</Value>
        </TranslationItem>
        <TranslationItem Name="ContextMarkAsSolved" Property="Text">
          <Value>Marca el conflicto como resuelto</Value>
        </TranslationItem>
        <TranslationItem Name="guidDataGridViewTextBoxColumn" Property="HeaderText">
          <Value>Guid</Value>
        </TranslationItem>
        <TranslationItem Name="commitGuidDataGridViewTextBoxColumn" Property="HeaderText">
          <Value>Guid de commit</Value>
        </TranslationItem>
        <TranslationItem Name="itemTypeDataGridViewTextBoxColumn" Property="HeaderText">
          <Value>Tipo de elemento</Value>
        </TranslationItem>
        <TranslationItem Name="nameDataGridViewTextBoxColumn" Property="HeaderText">
          <Value>Nombre</Value>
        </TranslationItem>
        <TranslationItem Name="authorDataGridViewTextBoxColumn" Property="HeaderText">
          <Value>Autor</Value>
        </TranslationItem>
        <TranslationItem Name="dateDataGridViewTextBoxColumn" Property="HeaderText">
          <Value>Fecha</Value>
        </TranslationItem>
        <TranslationItem Name="fileNameDataGridViewTextBoxColumn" Property="HeaderText">
          <Value>Nombre de archivo</Value>
        </TranslationItem>
        <TranslationItem Name="modeDataGridViewTextBoxColumn" Property="HeaderText">
          <Value>Modo</Value>
        </TranslationItem>
        <TranslationItem Name="openWithToolStripMenuItem" Property="Text">
          <Value>Abrir con</Value>
        </TranslationItem>
        <TranslationItem Name="openToolStripMenuItem" Property="Text">
          <Value>Abrir</Value>
        </TranslationItem>
        <TranslationItem Name="label7" Property="Text">
          <Value>Local</Value>
        </TranslationItem>
        <TranslationItem Name="label2" Property="Text">
          <Value>Base</Value>
        </TranslationItem>
        <TranslationItem Name="localFileName" Property="Text">
          <Value>...</Value>
        </TranslationItem>
        <TranslationItem Name="baseFileName" Property="Text">
          <Value>...</Value>
        </TranslationItem>
        <TranslationItem Name="label5" Property="Text">
          <Value>Remoto</Value>
        </TranslationItem>
        <TranslationItem Name="remoteFileName" Property="Text">
          <Value>...</Value>
        </TranslationItem>
        <TranslationItem Name="conflictDescription" Property="Text">
          <Value>Seleccione el archivo</Value>
        </TranslationItem>
        <TranslationItem Name="button1" Property="Text">
          <Value>Abrir en mergetool</Value>
        </TranslationItem>
        <TranslationItem Name="Rescan" Property="Text">
          <Value>Volver a examinar conflictos</Value>
        </TranslationItem>
        <TranslationItem Name="Reset" Property="Text">
          <Value>Abortar</Value>
        </TranslationItem>
        <TranslationItem Name="startMergetool" Property="Text">
          <Value>Iniciar herramienta de fusión</Value>
        </TranslationItem>
        <TranslationItem Name="merge" Property="Text">
          <Value>Fusionar</Value>
        </TranslationItem>
        <TranslationItem Name="fileHistoryToolStripMenuItem" Property="Text">
          <Value>Historial del archivo</Value>
        </TranslationItem>
        <TranslationItem Name="Namex" Property="HeaderText">
          <Value>Nombre de archivo</Value>
        </TranslationItem>
      </translationItems>
    </TranslationCategory>
    <TranslationCategory Name="FormResetCurrentBranch">
      <translationItems>
        <TranslationItem Name="$this" Property="Text">
          <Value>Restablecer la ramaa</Value>
        </TranslationItem>
        <TranslationItem Name="branchInfo" Property="Text">
          <Value>Restablecer {0} a:</Value>
        </TranslationItem>
        <TranslationItem Name="commitInfo" Property="Text">
          <Value>Commit: {0}</Value>
        </TranslationItem>
        <TranslationItem Name="authorInfo" Property="Text">
          <Value>Autor: {0}</Value>
        </TranslationItem>
        <TranslationItem Name="dateInfo" Property="Text">
          <Value>Fecha commit: {0}</Value>
        </TranslationItem>
        <TranslationItem Name="commitMessage" Property="Text">
          <Value>Mensaje: {0}</Value>
        </TranslationItem>
        <TranslationItem Name="resetHardWarning" Property="Text">
          <Value>Está a punto de descartar TODOS los cambios locales, ¿está seguro?</Value>
        </TranslationItem>
        <TranslationItem Name="resetCaption" Property="Text">
          <Value>Restablecer rama</Value>
        </TranslationItem>
        <TranslationItem Name="groupBox1" Property="Text">
          <Value>Restablecer tipo</Value>
        </TranslationItem>
        <TranslationItem Name="Hard" Property="Text">
          <Value>Duro: restablecer directorio de trabajo y el índice (descartar TODOS los cambios locales, incluso los sin commit)</Value>
        </TranslationItem>
        <TranslationItem Name="Mixed" Property="Text">
          <Value>Mixta: dejar directorio de trabajo intacto, restablecer el índice</Value>
        </TranslationItem>
        <TranslationItem Name="Soft" Property="Text">
          <Value>Suave: dejar el directorio de trabajo y el índice intactos</Value>
        </TranslationItem>
        <TranslationItem Name="Ok" Property="Text">
          <Value>Aceptar</Value>
        </TranslationItem>
        <TranslationItem Name="Cancel" Property="Text">
          <Value>Cancelar</Value>
        </TranslationItem>
      </translationItems>
    </TranslationCategory>
    <TranslationCategory Name="FormModifiedDeletedCreated">
      <translationItems>
        <TranslationItem Name="$this" Property="Text">
          <Value>Resolver conflicto de fusión</Value>
        </TranslationItem>
        <TranslationItem Name="Abort" Property="Text">
          <Value>Abortar</Value>
        </TranslationItem>
      </translationItems>
    </TranslationCategory>
    <TranslationCategory Name="FormLoadPuttySshKey">
      <translationItems>
        <TranslationItem Name="$this" Property="Text">
          <Value>Carga llave PuTTY SSH en agente de autenticación</Value>
        </TranslationItem>
        <TranslationItem Name="LoadSSHKey" Property="Text">
          <Value>Cargar</Value>
        </TranslationItem>
        <TranslationItem Name="label1" Property="Text">
          <Value>Archivo de clave privada</Value>
        </TranslationItem>
        <TranslationItem Name="Browse" Property="Text">
          <Value>Examinar</Value>
        </TranslationItem>
        <TranslationItem Name="_pageantNotFound" Property="Text">
          <Value>No se pudo cargar la clave SSH. PuTTY no está configurado apropiadamente.</Value>
        </TranslationItem>
        <TranslationItem Name="_pageantNotFoundCaption" Property="Text">
          <Value>PuTTY</Value>
        </TranslationItem>
        <TranslationItem Name="_loadKeyFailed" Property="Text">
          <Value>No se pudo cargar la clave.</Value>
        </TranslationItem>
        <TranslationItem Name="_loadKeyFailedCaption" Property="Text">
          <Value>PuTTY</Value>
        </TranslationItem>
        <TranslationItem Name="_browsePrivateKeyFilter" Property="Text">
          <Value>Clave privada</Value>
        </TranslationItem>
        <TranslationItem Name="_browsePrivateKeyCaption" Property="Text">
          <Value>Seleccione el archivo de clave SSH</Value>
        </TranslationItem>
      </translationItems>
    </TranslationCategory>
    <TranslationCategory Name="FormGitIgnore">
      <translationItems>
        <TranslationItem Name="$this" Property="Text">
          <Value>Editar .gitignore</Value>
        </TranslationItem>
        <TranslationItem Name="label1" Property="Text">
          <Value>Especificar patrones de archivo que Git debe ignorar.

Ejemplo:
#ignorar miniaturas creadas por windows
Thumbs.db
#Ignorar archivos construidos por Visual Studio
*.obj
*.exe
*.pdb
*.user
*.aps
*.pch
*.vspscc
*_i.c
*_p.c
*.ncb
*.suo
*.tlb
*.tlh
*.bak
*.cache
*.ilk
*.log
[Bb]in
[Dd]ebug*/
*.lib
*.sbr
obj/
[Rr]elease*/
_ReSharper*/
</Value>
        </TranslationItem>
        <TranslationItem Name="Save" Property="Text">
          <Value>Guardar</Value>
        </TranslationItem>
        <TranslationItem Name="AddDefault" Property="Text">
          <Value>Añadir reglas de ignorar por defecto</Value>
        </TranslationItem>
        <TranslationItem Name="AddPattern" Property="Text">
          <Value>Agregar patrón</Value>
        </TranslationItem>
        <TranslationItem Name="_gitignoreOnlyInWorkingDirSupported" Property="Text">
          <Value>.gitignore sólo está soportado cuando hay un directorio de trabajo.</Value>
        </TranslationItem>
        <TranslationItem Name="_gitignoreOnlyInWorkingDirSupportedCaption" Property="Text">
          <Value>Sin directorio de trabajo</Value>
        </TranslationItem>
        <TranslationItem Name="_cannotAccessGitignore" Property="Text">
          <Value>Fallo al guardar .gitignore.
Compruebe que el archivo esté accesible.
</Value>
        </TranslationItem>
        <TranslationItem Name="_cannotAccessGitignoreCaption" Property="Text">
          <Value>Fallo al guardar .gitignore</Value>
        </TranslationItem>
      </translationItems>
    </TranslationCategory>
    <TranslationCategory Name="FormChangeLog">
      <translationItems>
        <TranslationItem Name="$this" Property="Text">
          <Value>Registro de cambios</Value>
        </TranslationItem>
      </translationItems>
    </TranslationCategory>
    <TranslationCategory Name="FormCherryPickCommitSmall">
      <translationItems>
        <TranslationItem Name="$this" Property="Text">
          <Value>Seleccionar manualmente commit</Value>
        </TranslationItem>
        <TranslationItem Name="Date" Property="Text">
          <Value>Fecha de commit:</Value>
        </TranslationItem>
        <TranslationItem Name="Message" Property="Text">
          <Value>Mensaje:</Value>
        </TranslationItem>
        <TranslationItem Name="Author" Property="Text">
          <Value>Autor:</Value>
        </TranslationItem>
        <TranslationItem Name="Commit" Property="Text">
          <Value>Commit:</Value>
        </TranslationItem>
        <TranslationItem Name="BranchInfo" Property="Text">
          <Value>Seleccionar manualmente este commit:</Value>
        </TranslationItem>
        <TranslationItem Name="Pick" Property="Text">
          <Value>Elejir este commit</Value>
        </TranslationItem>
        <TranslationItem Name="AutoCommit" Property="Text">
          <Value>Crea automáticamente un commit</Value>
        </TranslationItem>
        <TranslationItem Name="columnHeader1" Property="Text">
          <Value>Nº</Value>
        </TranslationItem>
        <TranslationItem Name="columnHeader2" Property="Text">
          <Value>Mensaje</Value>
        </TranslationItem>
        <TranslationItem Name="columnHeader3" Property="Text">
          <Value>Autor</Value>
        </TranslationItem>
        <TranslationItem Name="columnHeader4" Property="Text">
          <Value>Fecha</Value>
        </TranslationItem>
        <TranslationItem Name="ParentsLabel" Property="Text">
          <Value>Este commit es una fusión, seleccione el padre:</Value>
        </TranslationItem>
      </translationItems>
    </TranslationCategory>
    <TranslationCategory Name="FormHotkeys">
      <translationItems>
        <TranslationItem Name="$this" Property="Text">
          <Value>Teclas de acceso rápido</Value>
        </TranslationItem>
      </translationItems>
    </TranslationCategory>
    <TranslationCategory Name="FormContributors">
      <translationItems>
        <TranslationItem Name="$this" Property="Text">
          <Value>Contribuidores</Value>
        </TranslationItem>
        <TranslationItem Name="label1" Property="Text">
          <Value>Coders:</Value>
        </TranslationItem>
        <TranslationItem Name="label2" Property="Text">
          <Value>Traductores:</Value>
        </TranslationItem>
        <TranslationItem Name="translatorsLabel" Property="Text">
          <Value>Traductores</Value>
        </TranslationItem>
        <TranslationItem Name="codersLabel" Property="Text">
          <Value>Coders</Value>
        </TranslationItem>
        <TranslationItem Name="designersLabel" Property="Text">
          <Value>Diseñadores</Value>
        </TranslationItem>
        <TranslationItem Name="label4" Property="Text">
          <Value>Diseño de logo:</Value>
        </TranslationItem>
      </translationItems>
    </TranslationCategory>
    <TranslationCategory Name="FormPush">
      <translationItems>
        <TranslationItem Name="$this" Property="Text">
          <Value>Push</Value>
        </TranslationItem>
        <TranslationItem Name="BrowseSource" Property="Text">
          <Value>Examinar</Value>
        </TranslationItem>
        <TranslationItem Name="Push" Property="Text">
          <Value>&amp;Push</Value>
        </TranslationItem>
        <TranslationItem Name="label2" Property="Text">
          <Value>Push de rama</Value>
        </TranslationItem>
        <TranslationItem Name="PushAllBranches" Property="Text">
          <Value>Push de &amp;todas las ramas</Value>
        </TranslationItem>
        <TranslationItem Name="ForcePushBranches" Property="Text">
          <Value>&amp;Forzar Push</Value>
        </TranslationItem>
        <TranslationItem Name="ForcePushTags" Property="Text">
          <Value>&amp;Forzar Push</Value>
        </TranslationItem>
        <TranslationItem Name="Pull" Property="Text">
          <Value>Pull</Value>
        </TranslationItem>
        <TranslationItem Name="groupBox2" Property="Text">
          <Value>Push a</Value>
        </TranslationItem>
        <TranslationItem Name="PullFromUrl" Property="Text">
          <Value>Url</Value>
        </TranslationItem>
        <TranslationItem Name="PullFromRemote" Property="Text">
          <Value>Remoto</Value>
        </TranslationItem>
        <TranslationItem Name="AddRemote" Property="Text">
          <Value>Administrar remotos</Value>
        </TranslationItem>
        <TranslationItem Name="groupBox1" Property="Text">
          <Value>Rama</Value>
        </TranslationItem>
        <TranslationItem Name="LoadSSHKey" Property="Text">
          <Value>Cargar clave SSH</Value>
        </TranslationItem>
        <TranslationItem Name="groupBox3" Property="Text">
          <Value>Etiqueta</Value>
        </TranslationItem>
        <TranslationItem Name="label1" Property="Text">
          <Value>Etiqueta para hacer Push</Value>
        </TranslationItem>
        <TranslationItem Name="BranchTab" Property="Text">
          <Value>Push ramas</Value>
        </TranslationItem>
        <TranslationItem Name="BranchTab" Property="ToolTipText">
          <Value>Push ramas y commits a repositorio remoto</Value>
        </TranslationItem>
        <TranslationItem Name="TagTab" Property="Text">
          <Value>Push etiquetas</Value>
        </TranslationItem>
        <TranslationItem Name="TagTab" Property="ToolTipText">
          <Value>Push etiquetas a repositorio remoto</Value>
        </TranslationItem>
        <TranslationItem Name="PushAllTags" Property="Text">
          <Value>Push &amp;todas las etiquetas</Value>
        </TranslationItem>
        <TranslationItem Name="labelTo" Property="Text">
          <Value>a</Value>
        </TranslationItem>
        <TranslationItem Name="MultipleBranchTab" Property="Text">
          <Value>Push de múltiples ramas</Value>
        </TranslationItem>
        <TranslationItem Name="groupBox4" Property="Text">
          <Value>Seleccione ramas para hacer Push</Value>
        </TranslationItem>
        <TranslationItem Name="LocalColumn" Property="HeaderText">
          <Value>Rama local</Value>
        </TranslationItem>
        <TranslationItem Name="RemoteColumn" Property="HeaderText">
          <Value>Rama remota</Value>
        </TranslationItem>
        <TranslationItem Name="NewColumn" Property="HeaderText">
          <Value>Nuevo en remota</Value>
        </TranslationItem>
        <TranslationItem Name="PushColumn" Property="HeaderText">
          <Value>Push</Value>
        </TranslationItem>
        <TranslationItem Name="ForceColumn" Property="HeaderText">
          <Value>Push (Forzar rebobinado)</Value>
        </TranslationItem>
        <TranslationItem Name="DeleteColumn" Property="HeaderText">
          <Value>Eliminar rama remota</Value>
        </TranslationItem>
        <TranslationItem Name="_createPullRequestCB" Property="Text">
          <Value>Crear pedido de Pull después de Push</Value>
        </TranslationItem>
        <TranslationItem Name="AutoPullOnRejected" Property="Text">
          <Value>Auto Pull al ser rechazado</Value>
        </TranslationItem>
        <TranslationItem Name="_branchNewForRemote" Property="Text">
          <Value>La rama que está a punto de hacer Push parece ser una nueva rama para 
el remoto. ¿Está seguro de que desea hacer Push con esta rama?</Value>
        </TranslationItem>
        <TranslationItem Name="_cannotLoadPutty" Property="Text">
          <Value>No se puede cargar clave SSH. PuTTY no está configurado correctamente.</Value>
        </TranslationItem>
        <TranslationItem Name="_pushCaption" Property="Text">
          <Value>Push</Value>
        </TranslationItem>
        <TranslationItem Name="_pushToCaption" Property="Text">
          <Value>Pulsar para {0}</Value>
        </TranslationItem>
        <TranslationItem Name="_selectDestinationDirectory" Property="Text">
          <Value>Por favor, seleccione un directorio de destino</Value>
        </TranslationItem>
        <TranslationItem Name="_selectRemote" Property="Text">
          <Value>Por favor, seleccione un repositorio remoto</Value>
        </TranslationItem>
        <TranslationItem Name="_selectTag" Property="Text">
          <Value>Tiene que seleccionar una etiqueta para hacer Push o seleccionar "Push todas las etiquetas";.</Value>
        </TranslationItem>
        <TranslationItem Name="_yes" Property="Text">
          <Value>Si</Value>
        </TranslationItem>
        <TranslationItem Name="_no" Property="Text">
          <Value>No</Value>
        </TranslationItem>
      </translationItems>
    </TranslationCategory>
    <TranslationCategory Name="FormPull">
      <translationItems>
        <TranslationItem Name="$this" Property="Text">
          <Value>Pull</Value>
        </TranslationItem>
        <TranslationItem Name="BrowseSource" Property="Text">
          <Value>Examinar</Value>
        </TranslationItem>
        <TranslationItem Name="label2" Property="Text">
          <Value>Ramas remotas</Value>
        </TranslationItem>
        <TranslationItem Name="Pull" Property="Text">
          <Value>&amp;Pull</Value>
        </TranslationItem>
        <TranslationItem Name="Mergetool" Property="Text">
          <Value>Resolver conflictos</Value>
        </TranslationItem>
        <TranslationItem Name="Merge" Property="Text">
          <Value>&amp;Fusionar rama remota con la rama actual</Value>
        </TranslationItem>
        <TranslationItem Name="Rebase" Property="Text">
          <Value>Rebase rama remota a rama actual, crea un historial lineal. Se recomienda elegir 
una rama remota utilizando rebase. (Usar con precaución)</Value>
        </TranslationItem>
        <TranslationItem Name="groupBox1" Property="Text">
          <Value>Opciones de fusión</Value>
        </TranslationItem>
        <TranslationItem Name="Fetch" Property="Text">
          <Value>No fusionar, sólo &amp;buscar rama remota</Value>
        </TranslationItem>
        <TranslationItem Name="Stash" Property="Text">
          <Value>Apilar cambios</Value>
        </TranslationItem>
        <TranslationItem Name="AddRemote" Property="Text">
          <Value>Gestionar remotos</Value>
        </TranslationItem>
        <TranslationItem Name="groupBox2" Property="Text">
          <Value>Pull desde</Value>
        </TranslationItem>
        <TranslationItem Name="PullFromUrl" Property="Text">
          <Value>Url</Value>
        </TranslationItem>
        <TranslationItem Name="PullFromRemote" Property="Text">
          <Value>Remoto</Value>
        </TranslationItem>
        <TranslationItem Name="groupBox3" Property="Text">
          <Value>Rama</Value>
        </TranslationItem>
        <TranslationItem Name="AutoStash" Property="Text">
          <Value>Auto apilar</Value>
        </TranslationItem>
        <TranslationItem Name="label1" Property="Text">
          <Value>Rama local</Value>
        </TranslationItem>
        <TranslationItem Name="_areYouSureYouWantToRebaseMerge" Property="Text">
          <Value>El commit actual es una fusión.
¿Está seguro que desea hacer un Rebase de esta fusión?</Value>
        </TranslationItem>
        <TranslationItem Name="_areYouSureYouWantToRebaseMergeCaption" Property="Text">
          <Value>¿Rebase commit de fusión?</Value>
        </TranslationItem>
        <TranslationItem Name="_allMergeConflictSolvedQuestion" Property="Text">
          <Value>¿Están solucionados todos los conflictos de fusión? ¿Quieres hacer un commit?</Value>
        </TranslationItem>
        <TranslationItem Name="_allMergeConflictSolvedQuestionCaption" Property="Text">
          <Value>Conflictos resueltos</Value>
        </TranslationItem>
        <TranslationItem Name="_applyShashedItemsAgain" Property="Text">
          <Value>¿Aplicar objetos apilados al directorio de trabajo nuevamente?</Value>
        </TranslationItem>
        <TranslationItem Name="_applyShashedItemsAgainCaption" Property="Text">
          <Value>Auto apilar</Value>
        </TranslationItem>
        <TranslationItem Name="_cannotLoadPutty" Property="Text">
          <Value>No se puede cargar clave SSH. PuTTY no está configurado correctamente.</Value>
        </TranslationItem>
        <TranslationItem Name="_fetchAllBranchesCanOnlyWithFetch" Property="Text">
          <Value>Sólo se puede buscar todas las ramas remotas (*) sin fusionar o rebase. 
Si desea obtener todas las ramas remotas, elija buscar. 
Si desea obtener y fusionar una rama, elija una rama específica.</Value>
        </TranslationItem>
        <TranslationItem Name="_selectRemoteRepository" Property="Text">
          <Value>Por favor, seleccione un repositorio remoto</Value>
        </TranslationItem>
        <TranslationItem Name="_selectSourceDirectory" Property="Text">
          <Value>Por favor, seleccione un directorio de origen</Value>
        </TranslationItem>
      </translationItems>
    </TranslationCategory>
    <TranslationCategory Name="FormFileHistory">
      <translationItems>
        <TranslationItem Name="$this" Property="Text">
          <Value>Historial de Archivo</Value>
        </TranslationItem>
        <TranslationItem Name="ViewTab" Property="Text">
          <Value>Ver</Value>
        </TranslationItem>
        <TranslationItem Name="DiffTab" Property="Text">
          <Value>Diff</Value>
        </TranslationItem>
        <TranslationItem Name="Blame" Property="Text">
          <Value>Culpa</Value>
        </TranslationItem>
        <TranslationItem Name="openWithDifftoolToolStripMenuItem" Property="Text">
          <Value>Abrir con difftool</Value>
        </TranslationItem>
        <TranslationItem Name="saveAsToolStripMenuItem" Property="Text">
          <Value>Guardar como</Value>
        </TranslationItem>
        <TranslationItem Name="followFileHistoryToolStripMenuItem" Property="Text">
          <Value>Detectar y seguir cambios de nombre</Value>
        </TranslationItem>
      </translationItems>
    </TranslationCategory>
    <TranslationCategory Name="FormCherryPick">
      <translationItems>
        <TranslationItem Name="$this" Property="Text">
          <Value>Seleccionar manualmente</Value>
        </TranslationItem>
        <TranslationItem Name="label1" Property="Text">
          <Value>Seleccione un commit para seleccionar manualmente. Los commits seran recommitted a la parte superior de la cabeza actual.</Value>
        </TranslationItem>
        <TranslationItem Name="CherryPick" Property="Text">
          <Value>Seleccionar manualmente</Value>
        </TranslationItem>
        <TranslationItem Name="AutoCommit" Property="Text">
          <Value>Creación automática de un commit cuando no hay conflictos de fusión</Value>
        </TranslationItem>
        <TranslationItem Name="autoParent" Property="Text">
          <Value>Automáticamente poner padre en 1 cuando el commit es una fusión</Value>
        </TranslationItem>
        <TranslationItem Name="_noRevisionSelectedMsgBox" Property="Text">
          <Value>Seleccione 1 revisión para recoger</Value>
        </TranslationItem>
        <TranslationItem Name="_noRevisionSelectedMsgBoxCaption" Property="Text">
          <Value>Elegir el mejor</Value>
        </TranslationItem>
        <TranslationItem Name="_cmdExecutedMsgBox" Property="Text">
          <Value>Comando ejecutado</Value>
        </TranslationItem>
        <TranslationItem Name="_cmdExecutedMsgBoxCaption" Property="Text">
          <Value>Elegir el mejor</Value>
        </TranslationItem>
      </translationItems>
    </TranslationCategory>
    <TranslationCategory Name="FormCheckout">
      <translationItems>
        <TranslationItem Name="$this" Property="Text">
          <Value>Checkout revisión</Value>
        </TranslationItem>
        <TranslationItem Name="Ok" Property="Text">
          <Value>Checkout</Value>
        </TranslationItem>
        <TranslationItem Name="Force" Property="Text">
          <Value>Forzar</Value>
        </TranslationItem>
        <TranslationItem Name="_noRevisionSelectedMsgBox" Property="Text">
          <Value>Seleccione 1 revisión para checkout.</Value>
        </TranslationItem>
      </translationItems>
    </TranslationCategory>
    <TranslationCategory Name="FormTag">
      <translationItems>
        <TranslationItem Name="$this" Property="Text">
          <Value>Etiqueta</Value>
        </TranslationItem>
        <TranslationItem Name="label1" Property="Text">
          <Value>Nombre de etiqueta</Value>
        </TranslationItem>
        <TranslationItem Name="CreateTag" Property="Text">
          <Value>Crear etiqueta</Value>
        </TranslationItem>
        <TranslationItem Name="label2" Property="Text">
          <Value>Mensaje</Value>
        </TranslationItem>
        <TranslationItem Name="annotate" Property="Text">
          <Value>Crear etiqueta con nota</Value>
        </TranslationItem>
        <TranslationItem Name="_messageCaption" Property="Text">
          <Value>Etiqueta</Value>
        </TranslationItem>
        <TranslationItem Name="_noRevisionSelected" Property="Text">
          <Value>Seleccione una revisión para crear la etiqueta.</Value>
        </TranslationItem>
        <TranslationItem Name="_noTagMessage" Property="Text">
          <Value>Por favor, introduzca un mensaje de etiqueta</Value>
        </TranslationItem>
      </translationItems>
    </TranslationCategory>
    <TranslationCategory Name="FormStash">
      <translationItems>
        <TranslationItem Name="$this" Property="Text">
          <Value>Pila</Value>
        </TranslationItem>
        <TranslationItem Name="currentWorkingDirChanges" Property="Text">
          <Value>Cambios actuales del directorio de trabajo</Value>
        </TranslationItem>
        <TranslationItem Name="noStashes" Property="Text">
          <Value>No hay pilas.</Value>
        </TranslationItem>
        <TranslationItem Name="Clear" Property="Text">
          <Value>Quitar seleccionados de la pila</Value>
        </TranslationItem>
        <TranslationItem Name="Stash" Property="Text">
          <Value>Apilar todos los cambios</Value>
        </TranslationItem>
        <TranslationItem Name="Apply" Property="Text">
          <Value>Aplicar pila seleccionada al directorio de trabajo</Value>
        </TranslationItem>
        <TranslationItem Name="toolStripButton1" Property="Text">
          <Value>Actualizar</Value>
        </TranslationItem>
        <TranslationItem Name="toolStripButton1" Property="ToolTipText">
          <Value>Actualizar</Value>
        </TranslationItem>
        <TranslationItem Name="toolStripLabel1" Property="Text">
          <Value>Mostrar:</Value>
        </TranslationItem>
        <TranslationItem Name="StashKeepIndex" Property="Text">
          <Value>Mantener índice</Value>
        </TranslationItem>
        <TranslationItem Name="toolStripButton_customMessage" Property="Text">
          <Value>Mensaje personalizado</Value>
        </TranslationItem>
        <TranslationItem Name="toolStripButton_customMessage" Property="ToolTipText">
          <Value>Mensaje personalizado</Value>
        </TranslationItem>
      </translationItems>
    </TranslationCategory>
    <TranslationCategory Name="FormRevertCommitSmall">
      <translationItems>
        <TranslationItem Name="$this" Property="Text">
          <Value>Revertir commit</Value>
        </TranslationItem>
        <TranslationItem Name="Date" Property="Text">
          <Value>Fecha de commit:</Value>
        </TranslationItem>
        <TranslationItem Name="Message" Property="Text">
          <Value>Mensaje:</Value>
        </TranslationItem>
        <TranslationItem Name="Author" Property="Text">
          <Value>Autor:</Value>
        </TranslationItem>
        <TranslationItem Name="Commit" Property="Text">
          <Value>Commit:</Value>
        </TranslationItem>
        <TranslationItem Name="BranchInfo" Property="Text">
          <Value>Revertir este commit:</Value>
        </TranslationItem>
        <TranslationItem Name="Revert" Property="Text">
          <Value>Revertir este commit</Value>
        </TranslationItem>
        <TranslationItem Name="AutoCommit" Property="Text">
          <Value>Crea automáticamente un commit</Value>
        </TranslationItem>
        <TranslationItem Name="authorInfo" Property="Text">
          <Value>Autor: {0}</Value>
        </TranslationItem>
        <TranslationItem Name="dateInfo" Property="Text">
          <Value>Fecha commit: {0}</Value>
        </TranslationItem>
        <TranslationItem Name="commitMessage" Property="Text">
          <Value>Mensaje: {0}</Value>
        </TranslationItem>
      </translationItems>
    </TranslationCategory>
    <TranslationCategory Name="FormRebase">
      <translationItems>
        <TranslationItem Name="$this" Property="Text">
          <Value>Rebase</Value>
        </TranslationItem>
        <TranslationItem Name="label1" Property="Text">
          <Value>Rebase la rama actual encima de otra rama</Value>
        </TranslationItem>
        <TranslationItem Name="Currentbranch" Property="Text">
          <Value>Actual</Value>
        </TranslationItem>
        <TranslationItem Name="Ok" Property="Text">
          <Value>Rebase</Value>
        </TranslationItem>
        <TranslationItem Name="label2" Property="Text">
          <Value>Rebase en</Value>
        </TranslationItem>
        <TranslationItem Name="AddFiles" Property="Text">
          <Value>Añadir archivos</Value>
        </TranslationItem>
        <TranslationItem Name="Resolved" Property="Text">
          <Value>Continuar Rebase</Value>
        </TranslationItem>
        <TranslationItem Name="Abort" Property="Text">
          <Value>Abortar</Value>
        </TranslationItem>
        <TranslationItem Name="Skip" Property="Text">
          <Value>Ignorar este commit</Value>
        </TranslationItem>
        <TranslationItem Name="Mergetool" Property="Text">
          <Value>Resolver los conflictos</Value>
        </TranslationItem>
        <TranslationItem Name="label3" Property="Text">
          <Value>Commits a re-aplicar</Value>
        </TranslationItem>
        <TranslationItem Name="SolveMergeconflicts" Property="Text">
          <Value>Hay conflictos sin resolver</Value>
        </TranslationItem>
        <TranslationItem Name="chkInteractive" Property="Text">
          <Value>Rebase interactivo</Value>
        </TranslationItem>
        <TranslationItem Name="chkAutosquash" Property="Text">
          <Value>Auto-aplastar</Value>
        </TranslationItem>
        <TranslationItem Name="_currentBranchText" Property="Text">
          <Value>Rama actual:</Value>
        </TranslationItem>
        <TranslationItem Name="_continueRebaseText" Property="Text">
          <Value>Continuar rebase</Value>
        </TranslationItem>
        <TranslationItem Name="_solveConflictsText" Property="Text">
          <Value>Resolver conflictos</Value>
        </TranslationItem>
        <TranslationItem Name="_solveConflictsText2" Property="Text">
          <Value>&gt;Resolver conflictos&lt;</Value>
        </TranslationItem>
        <TranslationItem Name="_continueRebaseText2" Property="Text">
          <Value>&gt;Continuar rebase&lt;</Value>
        </TranslationItem>
        <TranslationItem Name="_noBranchSelectedText" Property="Text">
          <Value>Por favor seleccione una rama</Value>
        </TranslationItem>
        <TranslationItem Name="_branchUpToDateText" Property="Text">
          <Value>La rama actual está actualizada.
Nada para rebase.</Value>
        </TranslationItem>
      </translationItems>
    </TranslationCategory>
    <TranslationCategory Name="FormPuttyError">
      <translationItems>
        <TranslationItem Name="$this" Property="Text">
          <Value>Error de autentificación</Value>
        </TranslationItem>
        <TranslationItem Name="label1" Property="Text">
          <Value>El comando resultó con un error que por lo general significa que 
el agente de autenticación PuTTY no se está ejecutando, o que la 
clave privada correcta no ha sido cargada (todavía).

Cuando la clave se haya cargado, puede pulsar reintentar.</Value>
        </TranslationItem>
        <TranslationItem Name="LoadSSHKey" Property="Text">
          <Value>Cargar clave SSH</Value>
        </TranslationItem>
        <TranslationItem Name="Retry" Property="Text">
          <Value>Reintentar</Value>
        </TranslationItem>
        <TranslationItem Name="button1" Property="Text">
          <Value>Abortar</Value>
        </TranslationItem>
      </translationItems>
    </TranslationCategory>
    <TranslationCategory Name="FormDonate">
      <translationItems>
        <TranslationItem Name="$this" Property="Text">
          <Value>Donar</Value>
        </TranslationItem>
        <TranslationItem Name="richTextBox1" Property="Text">
          <Value>Donar 

Puedes ayudar haciendo una contribución financiera al proyecto. Las donaciones se utilizarán para cubrir los gastos de alojamiento de un sitio web y para obtener 
los recursos necesarios para mantener el proyecto. 

Haga clic en el botón "Support this project" para obtener más información sobre cómo hacer una donación.</Value>
        </TranslationItem>
      </translationItems>
    </TranslationCategory>
    <TranslationCategory Name="FormClone">
      <translationItems>
        <TranslationItem Name="$this" Property="Text">
          <Value>Clonar</Value>
        </TranslationItem>
        <TranslationItem Name="_infoNewRepositoryLocation" Property="Text">
          <Value>El repositorio se clonará a un nuevo directorio ubicado aquí: {0}</Value>
        </TranslationItem>
        <TranslationItem Name="_infoDirectoryExists" Property="Text">
          <Value>(El directorio ya existe)</Value>
        </TranslationItem>
        <TranslationItem Name="_infoDirectoryNew" Property="Text">
          <Value>(Nuevo directorio)</Value>
        </TranslationItem>
        <TranslationItem Name="_questionOpenRepo" Property="Text">
          <Value>El repositorio se ha clonado correctamente.
¿Desea abrir el nuevo repositorio "{0}" ahora?</Value>
        </TranslationItem>
        <TranslationItem Name="_questionOpenRepoCaption" Property="Text">
          <Value>Abrir</Value>
        </TranslationItem>
        <TranslationItem Name="_questionInitSubmodules" Property="Text">
          <Value>El clonado tiene submódulos configurados.
¿Desea inicializar los submódulos?
Esto inicializará y actualizará todos los submódulos recursivamente.</Value>
        </TranslationItem>
        <TranslationItem Name="_questionInitSubmodulesCaption" Property="Text">
          <Value>Submódulos</Value>
        </TranslationItem>
        <TranslationItem Name="label2" Property="Text">
          <Value>Destino</Value>
        </TranslationItem>
        <TranslationItem Name="label1" Property="Text">
          <Value>Repositorio a clonar</Value>
        </TranslationItem>
        <TranslationItem Name="Ok" Property="Text">
          <Value>Clonar</Value>
        </TranslationItem>
        <TranslationItem Name="ToBrowse" Property="Text">
          <Value>Examinar</Value>
        </TranslationItem>
        <TranslationItem Name="FromBrowse" Property="Text">
          <Value>Examinar</Value>
        </TranslationItem>
        <TranslationItem Name="groupBox1" Property="Text">
          <Value>Tipo de repositorio</Value>
        </TranslationItem>
        <TranslationItem Name="CentralRepository" Property="Text">
          <Value>Repositorio central, sin directorio de trabajo (--bare)</Value>
        </TranslationItem>
        <TranslationItem Name="PersonalRepository" Property="Text">
          <Value>Repositorio personal</Value>
        </TranslationItem>
        <TranslationItem Name="Central" Property="Text">
          <Value>Repositorio central, sin directorio de trabajo (--bare --shared=all)</Value>
        </TranslationItem>
        <TranslationItem Name="Personal" Property="Text">
          <Value>Repositorio personal</Value>
        </TranslationItem>
        <TranslationItem Name="LoadSSHKey" Property="Text">
          <Value>Cargar clave SSH</Value>
        </TranslationItem>
        <TranslationItem Name="label3" Property="Text">
          <Value>Subdirectorio a crear</Value>
        </TranslationItem>
        <TranslationItem Name="Info" Property="Text">
          <Value>El repositorio se clonará a un nuevo directorio que se encuentran en: 
     C:\Program Files\GitExtensions\[directorio]</Value>
        </TranslationItem>
        <TranslationItem Name="brachLabel" Property="Text">
          <Value>Rama</Value>
        </TranslationItem>
      </translationItems>
    </TranslationCategory>
    <TranslationCategory Name="FormCommit">
      <translationItems>
        <TranslationItem Name="$this" Property="Text">
          <Value>Commit</Value>
        </TranslationItem>
        <TranslationItem Name="Ok" Property="Text">
          <Value>Commit</Value>
        </TranslationItem>
        <TranslationItem Name="ResetChanges" Property="Text">
          <Value>Restablecer cambios en los archivos</Value>
        </TranslationItem>
        <TranslationItem Name="deleteFileToolStripMenuItem" Property="Text">
          <Value>Eliminar archivo</Value>
        </TranslationItem>
        <TranslationItem Name="SolveMergeconflicts" Property="Text">
          <Value>Hay conflictos de fusión sin resolver</Value>
        </TranslationItem>
        <TranslationItem Name="addFileTogitignoreToolStripMenuItem" Property="Text">
          <Value>Agregar archivo a .gitignore</Value>
        </TranslationItem>
        <TranslationItem Name="openToolStripMenuItem" Property="Text">
          <Value>Abrir</Value>
        </TranslationItem>
        <TranslationItem Name="openWithToolStripMenuItem" Property="Text">
          <Value>Abrir con</Value>
        </TranslationItem>
        <TranslationItem Name="filenameToClipboardToolStripMenuItem" Property="Text">
          <Value>Nombre del archivo al portapapeles</Value>
        </TranslationItem>
        <TranslationItem Name="openWithDifftoolToolStripMenuItem" Property="Text">
          <Value>Abrir con Difftool</Value>
        </TranslationItem>
        <TranslationItem Name="resetPartOfFileToolStripMenuItem" Property="Text">
          <Value>Restablecer pedazo de archivo</Value>
        </TranslationItem>
        <TranslationItem Name="editFileToolStripMenuItem" Property="Text">
          <Value>Editar el archivo</Value>
        </TranslationItem>
        <TranslationItem Name="ViewFileHistoryToolStripItem" Property="Text">
          <Value>Ver historial del archivo</Value>
        </TranslationItem>
        <TranslationItem Name="Commit" Property="Text">
          <Value>&amp;Commit</Value>
        </TranslationItem>
        <TranslationItem Name="CommitAndPush" Property="Text">
          <Value>C&amp;ommit y Push</Value>
        </TranslationItem>
        <TranslationItem Name="Amend" Property="Text">
          <Value>&amp;Arreglar último commit</Value>
        </TranslationItem>
        <TranslationItem Name="Reset" Property="Text">
          <Value>Restablecer los cambios</Value>
        </TranslationItem>
        <TranslationItem Name="commitMessageToolStripMenuItem" Property="Text">
          <Value>Mensaje de confirmación</Value>
        </TranslationItem>
        <TranslationItem Name="commitMessageToolStripMenuItem" Property="ToolTipText">
          <Value>Mensaje de commit</Value>
        </TranslationItem>
        <TranslationItem Name="toolStripMenuItem3" Property="Text">
          <Value>Opciones</Value>
        </TranslationItem>
        <TranslationItem Name="toolStripMenuItem3" Property="ToolTipText">
          <Value>Opciones</Value>
        </TranslationItem>
        <TranslationItem Name="closeDialogAfterEachCommitToolStripMenuItem" Property="Text">
          <Value>Cerrar el diálogo después de cada commit</Value>
        </TranslationItem>
        <TranslationItem Name="closeDialogAfterAllFilesCommittedToolStripMenuItem" Property="Text">
          <Value>Cerrar el diálogo cuando se haga commit de todos los cambios</Value>
        </TranslationItem>
        <TranslationItem Name="refreshDialogOnFormFocusToolStripMenuItem" Property="Text">
          <Value>Actualizar diálogo al dar foco al formulario</Value>
        </TranslationItem>
        <TranslationItem Name="workingToolStripMenuItem" Property="Text">
          <Value>Cambios en directorio de trabajo</Value>
        </TranslationItem>
        <TranslationItem Name="workingToolStripMenuItem" Property="ToolTipText">
          <Value>Cambios del directorio de trabajo</Value>
        </TranslationItem>
        <TranslationItem Name="showIgnoredFilesToolStripMenuItem" Property="Text">
          <Value>Mostrar archivos ignorados</Value>
        </TranslationItem>
        <TranslationItem Name="showUntrackedFilesToolStripMenuItem" Property="Text">
          <Value>Mostrar archivos sin seguimiento</Value>
        </TranslationItem>
        <TranslationItem Name="deleteSelectedFilesToolStripMenuItem" Property="Text">
          <Value>Eliminar los archivos seleccionados</Value>
        </TranslationItem>
        <TranslationItem Name="resetSelectedFilesToolStripMenuItem" Property="Text">
          <Value>Restablecer los archivos seleccionados</Value>
        </TranslationItem>
        <TranslationItem Name="resetAlltrackedChangesToolStripMenuItem" Property="Text">
          <Value>Restablecer todos los cambios (con seguimiento)</Value>
        </TranslationItem>
        <TranslationItem Name="editGitIgnoreToolStripMenuItem" Property="Text">
          <Value>Editar archivos ignorados</Value>
        </TranslationItem>
        <TranslationItem Name="deleteAllUntrackedFilesToolStripMenuItem" Property="Text">
          <Value>Elimine todos los archivos sin seguimiento</Value>
        </TranslationItem>
        <TranslationItem Name="Cancel" Property="Text">
          <Value>Cancelar</Value>
        </TranslationItem>
        <TranslationItem Name="toolStageItem" Property="Text">
          <Value>&amp;Stage</Value>
        </TranslationItem>
        <TranslationItem Name="toolStageItem" Property="ToolTipText">
          <Value>Stage</Value>
        </TranslationItem>
        <TranslationItem Name="toolUnstageItem" Property="Text">
          <Value>&amp;Unstage</Value>
        </TranslationItem>
        <TranslationItem Name="toolUnstageItem" Property="ToolTipText">
          <Value>Unstage</Value>
        </TranslationItem>
        <TranslationItem Name="toolStageAllItem" Property="Text">
          <Value>Stage todos</Value>
        </TranslationItem>
        <TranslationItem Name="toolStageAllItem" Property="ToolTipText">
          <Value>Stage todos</Value>
        </TranslationItem>
        <TranslationItem Name="toolUnstageAllItem" Property="Text">
          <Value>Unstage todos</Value>
        </TranslationItem>
        <TranslationItem Name="toolUnstageAllItem" Property="ToolTipText">
          <Value>Unstage todos</Value>
        </TranslationItem>
        <TranslationItem Name="toolAuthorLabelItem" Property="Text">
          <Value>Autor: (Formato: "nombre &lt;email&gt;")</Value>
        </TranslationItem>
        <TranslationItem Name="toolStripLabel1" Property="Text">
          <Value>Filtro de selección</Value>
        </TranslationItem>
        <TranslationItem Name="selectionFilterToolStripMenuItem" Property="Text">
          <Value>Filtro de selección</Value>
        </TranslationItem>
        <TranslationItem Name="_alsoDeleteUntrackedFiles" Property="Text">
          <Value>¿Desea eliminar también los archivos nuevos que están en la selección? 

Elija "No" para mantener todos los archivos nuevos.</Value>
        </TranslationItem>
        <TranslationItem Name="_alsoDeleteUntrackedFilesCaption" Property="Text">
          <Value>Eliminar</Value>
        </TranslationItem>
        <TranslationItem Name="_amendCommit" Property="Text">
          <Value>Está a punto de reescribir la historia.
Utilice sólo modificar si el commit no está publicado todavía! 

¿Quieres continuar?</Value>
        </TranslationItem>
        <TranslationItem Name="_amendCommitCaption" Property="Text">
          <Value>Modificar commit</Value>
        </TranslationItem>
        <TranslationItem Name="_deleteFailed" Property="Text">
          <Value>Eliminar archivo fallado</Value>
        </TranslationItem>
        <TranslationItem Name="_deleteSelectedFiles" Property="Text">
          <Value>¿Está seguro que desea eliminar el archivo seleccionado(s)?</Value>
        </TranslationItem>
        <TranslationItem Name="_deleteSelectedFilesCaption" Property="Text">
          <Value>Eliminar</Value>
        </TranslationItem>
        <TranslationItem Name="_deleteUntrackedFiles" Property="Text">
          <Value>¿Está seguro que desea eliminar todos los archivos sin seguimiento?</Value>
        </TranslationItem>
        <TranslationItem Name="_deleteUntrackedFilesCaption" Property="Text">
          <Value>Eliminar archivos sin seguimiento.</Value>
        </TranslationItem>
        <TranslationItem Name="_enterCommitMessage" Property="Text">
          <Value>Por favor, introduzca mensaje de commit</Value>
        </TranslationItem>
        <TranslationItem Name="_enterCommitMessageCaption" Property="Text">
          <Value>Mensaje de commit</Value>
        </TranslationItem>
        <TranslationItem Name="_enterCommitMessageHint" Property="Text">
          <Value>Introduzca mensaje de commit</Value>
        </TranslationItem>
        <TranslationItem Name="_mergeConflicts" Property="Text">
          <Value>Hay conflictos de fusión sin resolver, solucionar conflictos antes de realizar el commit.</Value>
        </TranslationItem>
        <TranslationItem Name="_mergeConflictsCaption" Property="Text">
          <Value>Conflictos de fusión</Value>
        </TranslationItem>
        <TranslationItem Name="_noFilesStagedAndNothingToCommit" Property="Text">
          <Value>No hay archivos staged para este commit.</Value>
        </TranslationItem>
        <TranslationItem Name="_noFilesStagedButSuggestToCommitAllUnstaged" Property="Text">
          <Value>No hay archivos staged para este commit. ¿Realizar stage y commit de todos los archivos unstaged?</Value>
        </TranslationItem>
        <TranslationItem Name="_noFilesStagedAndConfirmAnEmptyMergeCommit" Property="Text">
          <Value>No hay archivos staged para este commit. ¿Está seguro que quiere realizar commit?</Value>
        </TranslationItem>
        <TranslationItem Name="_noStagedChanges" Property="Text">
          <Value>No se realizaron cambios staged</Value>
        </TranslationItem>
        <TranslationItem Name="_noUnstagedChanges" Property="Text">
          <Value>No hay cambios no staged</Value>
        </TranslationItem>
        <TranslationItem Name="_notOnBranch" Property="Text">
          <Value>Usted no está trabajando en una rama. 
Este commit no tendrá referencia al cambiar a otro rama y se puede perder. 

¿Desea continuar?</Value>
        </TranslationItem>
        <TranslationItem Name="_notOnBranchCaption" Property="Text">
          <Value>No en una rama.</Value>
        </TranslationItem>
        <TranslationItem Name="_onlyStageChunkOfSingleFileError" Property="Text">
          <Value>Sólo puede utilizar esta opción cuando se selecciona un solo archivo</Value>
        </TranslationItem>
        <TranslationItem Name="_resetChanges" Property="Text">
          <Value>¿Está seguro de que deseas restablecer los cambios en los archivos seleccionados?</Value>
        </TranslationItem>
        <TranslationItem Name="_resetChangesCaption" Property="Text">
          <Value>Restablecer los cambios</Value>
        </TranslationItem>
        <TranslationItem Name="_resetSelectedChanges" Property="Text">
          <Value>¿Está seguro de que desea restablecer todos los archivos seleccionados?</Value>
        </TranslationItem>
        <TranslationItem Name="_resetStageChunkOfFileCaption" Property="Text">
          <Value>Unstage trozo de archivo</Value>
        </TranslationItem>
        <TranslationItem Name="_stageDetails" Property="Text">
          <Value>Detalles de Stage</Value>
        </TranslationItem>
        <TranslationItem Name="_stageFiles" Property="Text">
          <Value>Stage {0} archivos</Value>
        </TranslationItem>
        <TranslationItem Name="_selectOnlyOneFile" Property="Text">
          <Value>Sólo debe tener un archivo seleccionado.</Value>
        </TranslationItem>
        <TranslationItem Name="_selectOnlyOneFileCaption" Property="Text">
          <Value>Error</Value>
        </TranslationItem>
        <TranslationItem Name="_stageSelectedLines" Property="Text">
          <Value>Stage líneas seleccionadas</Value>
        </TranslationItem>
        <TranslationItem Name="_unstageSelectedLines" Property="Text">
          <Value>Unstage líneas seleccionadas</Value>
        </TranslationItem>
        <TranslationItem Name="_resetSelectedLines" Property="Text">
          <Value>Resetear líneas seleccionadas</Value>
        </TranslationItem>
        <TranslationItem Name="_resetSelectedLinesConfirmation" Property="Text">
          <Value>¿Está seguro que desea resetear los cambios de las líneas seleccionadas?</Value>
        </TranslationItem>
        <TranslationItem Name="_formTitle" Property="Text">
          <Value>Commit a {0} ({1})</Value>
        </TranslationItem>
        <TranslationItem Name="_selectionFilterToolTip" Property="Text">
          <Value>Ingrese una expresión regular para seleccionar archivos desorganizados.</Value>
        </TranslationItem>
        <TranslationItem Name="_StageSelectedLinesToolStripMenuItem" Property="Text">
          <Value>Stage líneas seleccionadas</Value>
        </TranslationItem>
        <TranslationItem Name="_ResetSelectedLinesToolStripMenuItem" Property="Text">
          <Value>Resetear líneas seleccionadas</Value>
        </TranslationItem>
      </translationItems>
    </TranslationCategory>
    <TranslationCategory Name="FormTagSmall">
      <translationItems>
        <TranslationItem Name="$this" Property="Text">
          <Value>Crear etiqueta</Value>
        </TranslationItem>
        <TranslationItem Name="label1" Property="Text">
          <Value>Nombre de etiqueta</Value>
        </TranslationItem>
        <TranslationItem Name="Ok" Property="Text">
          <Value>Crear etiqueta</Value>
        </TranslationItem>
        <TranslationItem Name="annotate" Property="Text">
          <Value>Crear etiqueta con anotación</Value>
        </TranslationItem>
        <TranslationItem Name="label2" Property="Text">
          <Value>Mensaje</Value>
        </TranslationItem>
        <TranslationItem Name="_messageCaption" Property="Text">
          <Value>Etiqueta</Value>
        </TranslationItem>
        <TranslationItem Name="_noRevisionSelected" Property="Text">
          <Value>Seleccione una revisión en la que crear etiqueta.</Value>
        </TranslationItem>
        <TranslationItem Name="_noTagMassage" Property="Text">
          <Value>Introduzca un mensaje para la etiqueta</Value>
        </TranslationItem>
      </translationItems>
    </TranslationCategory>
    <TranslationCategory Name="FormDeleteBranch">
      <translationItems>
        <TranslationItem Name="$this" Property="Text">
          <Value>Borrar rama</Value>
        </TranslationItem>
        <TranslationItem Name="Ok" Property="Text">
          <Value>Eliminar</Value>
        </TranslationItem>
        <TranslationItem Name="label1" Property="Text">
          <Value>Seleccionar rama</Value>
        </TranslationItem>
        <TranslationItem Name="label2" Property="Text">
          <Value>Sólo puede eliminar las ramas cuando están completamente fusionadas en el HEAD. 
Cuando se elimina una rama los commits se puede perder debido a que nada los apunta. 
Si desea eliminar una rama no totalmente fusionada, puede usar "forzar eliminar" para 
realizarlo de todas formas.</Value>
        </TranslationItem>
        <TranslationItem Name="ForceDelete" Property="Text">
          <Value>Forzar eliminar</Value>
        </TranslationItem>
        <TranslationItem Name="_branchDeleted" Property="Text">
          <Value>Comando ejecutado</Value>
        </TranslationItem>
        <TranslationItem Name="_deleteBranchCaption" Property="Text">
          <Value>Borrar rama</Value>
        </TranslationItem>
        <TranslationItem Name="_deleteBranchQuestion" Property="Text">
          <Value>¿Está seguro que desea eliminar esta rama? 
¡Eliminar una rama puede causar que commits sean eliminados también!</Value>
        </TranslationItem>
      </translationItems>
    </TranslationCategory>
    <TranslationCategory Name="FormAddToGitIgnore">
      <translationItems>
        <TranslationItem Name="$this" Property="Text">
          <Value>Añadir archivos(s) a .gitignore</Value>
        </TranslationItem>
        <TranslationItem Name="_matchingFilesString" Property="Text">
          <Value>{0} archivos coincidieron</Value>
        </TranslationItem>
        <TranslationItem Name="groupBox1" Property="Text">
          <Value>Previsualización</Value>
        </TranslationItem>
        <TranslationItem Name="AddToIngore" Property="Text">
          <Value>Añadir a .gitignore</Value>
        </TranslationItem>
        <TranslationItem Name="label1" Property="Text">
          <Value>Patrón de archivos a ignorar</Value>
        </TranslationItem>
        <TranslationItem Name="label2" Property="Text">
          <Value>Ningún archivo existente coincide con ese patrón.</Value>
        </TranslationItem>
      </translationItems>
    </TranslationCategory>
    <TranslationCategory Name="CommitInfo">
      <translationItems>
        <TranslationItem Name="showContainedInBranchesToolStripMenuItem" Property="Text">
          <Value>Mostrar las ramas locales que contengan este commit</Value>
        </TranslationItem>
        <TranslationItem Name="showContainedInTagsToolStripMenuItem" Property="Text">
          <Value>Mostrar las etiquetas que contengan este commit</Value>
        </TranslationItem>
        <TranslationItem Name="copyCommitInfoToolStripMenuItem" Property="Text">
          <Value>Copiar información de commit</Value>
        </TranslationItem>
        <TranslationItem Name="showContainedInBranchesRemoteToolStripMenuItem" Property="Text">
          <Value>Mostrar ramas remotas que contengan este commit</Value>
        </TranslationItem>
        <TranslationItem Name="showContainedInBranchesRemoteIfNoLocalToolStripMenuItem" Property="Text">
          <Value>Mostrar ramas que contengan este commit (remotas si no hay locales)</Value>
        </TranslationItem>
        <TranslationItem Name="addNoteToolStripMenuItem" Property="Text">
          <Value>Agregar notas</Value>
        </TranslationItem>
        <TranslationItem Name="containedInBranches" Property="Text">
          <Value>Incluida en las ramas:</Value>
        </TranslationItem>
        <TranslationItem Name="containedInNoBranch" Property="Text">
          <Value>Incluida en ninguna de las ramas</Value>
        </TranslationItem>
        <TranslationItem Name="containedInTags" Property="Text">
          <Value>Contenida en las etiquetas:</Value>
        </TranslationItem>
        <TranslationItem Name="containedInNoTag" Property="Text">
          <Value>Incluida en ningún etiquetas</Value>
        </TranslationItem>
      </translationItems>
    </TranslationCategory>
    <TranslationCategory Name="FormDashboardCategoryTitle">
      <translationItems>
        <TranslationItem Name="$this" Property="Text">
          <Value>Introduzca leyenda</Value>
        </TranslationItem>
        <TranslationItem Name="label1" Property="Text">
          <Value>Introduzca leyenda</Value>
        </TranslationItem>
        <TranslationItem Name="OkButton" Property="Text">
          <Value>Aceptar</Value>
        </TranslationItem>
      </translationItems>
    </TranslationCategory>
    <TranslationCategory Name="DashboardEditor">
      <translationItems>
        <TranslationItem Name="Remove" Property="Text">
          <Value>Quitar</Value>
        </TranslationItem>
        <TranslationItem Name="Add" Property="Text">
          <Value>Agregar</Value>
        </TranslationItem>
        <TranslationItem Name="CategoriesLabel" Property="Text">
          <Value>Categorías</Value>
        </TranslationItem>
        <TranslationItem Name="label1" Property="Text">
          <Value>Título</Value>
        </TranslationItem>
        <TranslationItem Name="label2" Property="Text">
          <Value>Tipo</Value>
        </TranslationItem>
        <TranslationItem Name="label3" Property="Text">
          <Value>RSS</Value>
        </TranslationItem>
        <TranslationItem Name="RssFeedType" Property="Text">
          <Value>RSS Feed</Value>
        </TranslationItem>
        <TranslationItem Name="RepositoriesType" Property="Text">
          <Value>Repositorios</Value>
        </TranslationItem>
        <TranslationItem Name="pathDataGridViewTextBoxColumn" Property="HeaderText">
          <Value>Ruta</Value>
        </TranslationItem>
        <TranslationItem Name="Title" Property="HeaderText">
          <Value>Título</Value>
        </TranslationItem>
        <TranslationItem Name="descriptionDataGridViewTextBoxColumn" Property="HeaderText">
          <Value>Descripción</Value>
        </TranslationItem>
      </translationItems>
    </TranslationCategory>
    <TranslationCategory Name="FormRemotes">
      <translationItems>
        <TranslationItem Name="$this" Property="Text">
          <Value>Repositorios remotos</Value>
        </TranslationItem>
        <TranslationItem Name="_remoteBranchDataError" Property="Text">
          <Value>´{1}´ inválido encontrado para rama ´{0}´.
El valor se ha reseteado a un valor vacío.</Value>
        </TranslationItem>
        <TranslationItem Name="_questionAutoPullBehaviour" Property="Text">
          <Value>Ha agregado un nuevo repositorio remoto.
¿Desea configurar automáticamente el comportamiento por defecto de Push y Pull para este remoto?</Value>
        </TranslationItem>
        <TranslationItem Name="_questionAutoPullBehaviourCaption" Property="Text">
          <Value>Nuevo remoto</Value>
        </TranslationItem>
        <TranslationItem Name="_warningValidRemote" Property="Text">
          <Value>Necesita configurar una url válida para este remoto</Value>
        </TranslationItem>
        <TranslationItem Name="_warningValidRemoteCaption" Property="Text">
          <Value>Url requerida</Value>
        </TranslationItem>
        <TranslationItem Name="_hintDelete" Property="Text">
          <Value>Eliminar</Value>
        </TranslationItem>
        <TranslationItem Name="_questionDeleteRemote" Property="Text">
          <Value>¿Está seguro que desea eliminar este remoto?</Value>
        </TranslationItem>
        <TranslationItem Name="_questionDeleteRemoteCaption" Property="Text">
          <Value>Eliminar</Value>
        </TranslationItem>
        <TranslationItem Name="_sshKeyOpenFilter" Property="Text">
          <Value>Clave privada (*.ppk)</Value>
        </TranslationItem>
        <TranslationItem Name="_sshKeyOpenCaption" Property="Text">
          <Value>Seleccione archivo de clave ssh</Value>
        </TranslationItem>
        <TranslationItem Name="_warningNoKeyEntered" Property="Text">
          <Value>No se ingresó un archivo de clave SSH</Value>
        </TranslationItem>
        <TranslationItem Name="_labelUrlAsFetch" Property="Text">
          <Value>Url Fetch</Value>
        </TranslationItem>
        <TranslationItem Name="_labelUrlAsFetchPush" Property="Text">
          <Value>Url</Value>
        </TranslationItem>
        <TranslationItem Name="tabPage1" Property="Text">
          <Value>Repositorios remotos</Value>
        </TranslationItem>
        <TranslationItem Name="tabPage2" Property="Text">
          <Value>Comportamiento por defecto del Pull (buscar y fusionar)</Value>
        </TranslationItem>
        <TranslationItem Name="nameDataGridViewTextBoxColumn" Property="HeaderText">
          <Value>Rama</Value>
        </TranslationItem>
        <TranslationItem Name="BName" Property="HeaderText">
          <Value>Nombre</Value>
        </TranslationItem>
        <TranslationItem Name="dataGridViewTextBoxColumn1" Property="HeaderText">
          <Value>Nombre</Value>
        </TranslationItem>
        <TranslationItem Name="UpdateBranch" Property="Text">
          <Value>Actualizar toda la información de rama remota</Value>
        </TranslationItem>
        <TranslationItem Name="Prune" Property="Text">
          <Value>Podar las ramas remotas</Value>
        </TranslationItem>
        <TranslationItem Name="label6" Property="Text">
          <Value>Por defecto fusionar con</Value>
        </TranslationItem>
        <TranslationItem Name="label5" Property="Text">
          <Value>Repositorio remoto</Value>
        </TranslationItem>
        <TranslationItem Name="label4" Property="Text">
          <Value>Nombre de rama local</Value>
        </TranslationItem>
        <TranslationItem Name="SaveDefaultPushPull" Property="Text">
          <Value>Guardar</Value>
        </TranslationItem>
        <TranslationItem Name="BranchName" Property="HeaderText">
          <Value>Nombre de rama local</Value>
        </TranslationItem>
        <TranslationItem Name="RemoteCombo" Property="HeaderText">
          <Value>Repositorio remoto</Value>
        </TranslationItem>
        <TranslationItem Name="MergeWith" Property="HeaderText">
          <Value>Fusionar por defecto con</Value>
        </TranslationItem>
        <TranslationItem Name="groupBox1" Property="Text">
          <Value>Detalles</Value>
        </TranslationItem>
        <TranslationItem Name="PuTTYSSH" Property="Text">
          <Value>PuTTY SSH</Value>
        </TranslationItem>
        <TranslationItem Name="LoadSSHKey" Property="Text">
          <Value>Carga clave SSH</Value>
        </TranslationItem>
        <TranslationItem Name="TestConnection" Property="Text">
          <Value>Probar conexión</Value>
        </TranslationItem>
        <TranslationItem Name="label3" Property="Text">
          <Value>Arch. de clave privada</Value>
        </TranslationItem>
        <TranslationItem Name="SshBrowse" Property="Text">
          <Value>Examinar</Value>
        </TranslationItem>
        <TranslationItem Name="Delete" Property="Text">
          <Value>Eliminar</Value>
        </TranslationItem>
        <TranslationItem Name="New" Property="Text">
          <Value>Nuevo</Value>
        </TranslationItem>
        <TranslationItem Name="Save" Property="Text">
          <Value>Guardar</Value>
        </TranslationItem>
        <TranslationItem Name="label1" Property="Text">
          <Value>Nombre</Value>
        </TranslationItem>
        <TranslationItem Name="label2" Property="Text">
          <Value>Url</Value>
        </TranslationItem>
        <TranslationItem Name="Browse" Property="Text">
          <Value>Examinar</Value>
        </TranslationItem>
        <TranslationItem Name="checkBoxSepPushUrl" Property="Text">
          <Value>Url Push separada</Value>
        </TranslationItem>
        <TranslationItem Name="labelPushUrl" Property="Text">
          <Value>Url Push</Value>
        </TranslationItem>
        <TranslationItem Name="buttonBrowsePushUrl" Property="Text">
          <Value>Examinar</Value>
        </TranslationItem>
      </translationItems>
    </TranslationCategory>
    <TranslationCategory Name="FormBranch">
      <translationItems>
        <TranslationItem Name="$this" Property="Text">
          <Value>Crear Rama</Value>
        </TranslationItem>
        <TranslationItem Name="_selectOneRevision" Property="Text">
          <Value>Seleccione una revisión para crear la rama</Value>
        </TranslationItem>
        <TranslationItem Name="_branchCaption" Property="Text">
          <Value>Rama</Value>
        </TranslationItem>
<<<<<<< HEAD
        <TranslationItem Name="_resetChangesText" Property="Text">
          <Value>¿Estás seguro de que deseas restablecer los cambios en los archivos seleccionados?</Value>
=======
        <TranslationItem Name="label1" Property="Text">
          <Value>Nombre de rama</Value>
>>>>>>> 48462404
        </TranslationItem>
        <TranslationItem Name="Ok" Property="Text">
          <Value>Crear rama</Value>
        </TranslationItem>
<<<<<<< HEAD
        <TranslationItem Name="_resetSelectedChangesText" Property="Text">
          <Value>¿Estás seguro de que desea restablecer todos los archivos seleccionados?</Value>
=======
        <TranslationItem Name="Checkout" Property="Text">
          <Value>Checkout rama</Value>
>>>>>>> 48462404
        </TranslationItem>
        <TranslationItem Name="CheckoutAfterCreate" Property="Text">
          <Value>Checkout después de crear</Value>
        </TranslationItem>
      </translationItems>
    </TranslationCategory>
    <TranslationCategory Name="DashboardCategory">
      <translationItems>
        <TranslationItem Name="moveUpToolStripMenuItem" Property="Text">
          <Value>Subir</Value>
        </TranslationItem>
        <TranslationItem Name="moveDownToolStripMenuItem" Property="Text">
          <Value>Bajar</Value>
        </TranslationItem>
        <TranslationItem Name="removeToolStripMenuItem" Property="Text">
          <Value>Quitar</Value>
        </TranslationItem>
        <TranslationItem Name="editToolStripMenuItem" Property="Text">
          <Value>Editar</Value>
        </TranslationItem>
      </translationItems>
    </TranslationCategory>
    <TranslationCategory Name="Dashboard">
      <translationItems>
        <TranslationItem Name="cloneFork" Property="Text">
          <Value>Clonar repositorio {0}</Value>
        </TranslationItem>
        <TranslationItem Name="cloneRepository" Property="Text">
          <Value>Clonar repositorio</Value>
        </TranslationItem>
        <TranslationItem Name="createRepository" Property="Text">
          <Value>Crear nuevo repositorio</Value>
        </TranslationItem>
        <TranslationItem Name="develop" Property="Text">
          <Value>Desarrollar</Value>
        </TranslationItem>
        <TranslationItem Name="donate" Property="Text">
          <Value>Donar</Value>
        </TranslationItem>
        <TranslationItem Name="issues" Property="Text">
          <Value>Problemas</Value>
        </TranslationItem>
        <TranslationItem Name="openRepository" Property="Text">
          <Value>Abrir repositorio</Value>
        </TranslationItem>
        <TranslationItem Name="translate" Property="Text">
          <Value>Traducir</Value>
        </TranslationItem>
        <TranslationItem Name="directoryIsNotAValidRepositoryCaption" Property="Text">
          <Value>Abrir</Value>
        </TranslationItem>
        <TranslationItem Name="directoryIsNotAValidRepository" Property="Text">
          <Value>El elemento seleccionado no es un repositorio Git válido.

¿Quiere abortar y eliminarlo de la lista de repositorios recientes?</Value>
        </TranslationItem>
        <TranslationItem Name="RecentRepositories" Property="Title">
          <Value>Repositorios recientes</Value>
        </TranslationItem>
        <TranslationItem Name="CommonActions" Property="Title">
          <Value>Acciones comunes</Value>
        </TranslationItem>
        <TranslationItem Name="DonateCategory" Property="Title">
          <Value>Contribuir</Value>
        </TranslationItem>
      </translationItems>
    </TranslationCategory>
    <TranslationCategory Name="FormCommitCount">
      <translationItems>
        <TranslationItem Name="$this" Property="Text">
          <Value>Número de commits</Value>
        </TranslationItem>
      </translationItems>
    </TranslationCategory>
    <TranslationCategory Name="FileStatusList">
      <translationItems>
        <TranslationItem Name="NoFiles" Property="Text">
          <Value>No hubo cambios</Value>
        </TranslationItem>
      </translationItems>
    </TranslationCategory>
    <TranslationCategory Name="FileViewer">
      <translationItems>
        <TranslationItem Name="findToolStripMenuItem" Property="Text">
          <Value>Buscar</Value>
        </TranslationItem>
        <TranslationItem Name="ignoreWhitespaceChangesToolStripMenuItem" Property="Text">
          <Value>No haga caso de cambios de espacio en blanco</Value>
        </TranslationItem>
        <TranslationItem Name="increaseNumberOfLinesToolStripMenuItem" Property="Text">
          <Value>Aumentar el número de líneas visibles</Value>
        </TranslationItem>
        <TranslationItem Name="descreaseNumberOfLinesToolStripMenuItem" Property="Text">
          <Value>Disminuir el número de líneas visibles</Value>
        </TranslationItem>
        <TranslationItem Name="showEntireFileToolStripMenuItem" Property="Text">
          <Value>Mostrar el archivo completo</Value>
        </TranslationItem>
        <TranslationItem Name="treatAllFilesAsTextToolStripMenuItem" Property="Text">
          <Value>Tratar a todos los archivos de texto</Value>
        </TranslationItem>
        <TranslationItem Name="copyToolStripMenuItem" Property="Text">
          <Value>Copiar</Value>
        </TranslationItem>
        <TranslationItem Name="copyPatchToolStripMenuItem" Property="Text">
          <Value>Copiar el parche</Value>
        </TranslationItem>
        <TranslationItem Name="nextChangeButton" Property="ToolTipText">
          <Value>cambio Siguiente</Value>
        </TranslationItem>
        <TranslationItem Name="previousChangeButton" Property="ToolTipText">
          <Value>cambio anterior</Value>
        </TranslationItem>
        <TranslationItem Name="increaseNumberOfLines" Property="ToolTipText">
          <Value>Aumentar el número de líneas visibles</Value>
        </TranslationItem>
        <TranslationItem Name="DecreaseNumberOfLines" Property="ToolTipText">
          <Value>Disminuir el número de líneas visibles</Value>
        </TranslationItem>
        <TranslationItem Name="showEntireFileButton" Property="ToolTipText">
          <Value>Mostrar el archivo completo</Value>
        </TranslationItem>
        <TranslationItem Name="showNonPrintChars" Property="ToolTipText">
          <Value>Mostrar caracteres no imprimibles</Value>
        </TranslationItem>
        <TranslationItem Name="showNonprintableCharactersToolStripMenuItem" Property="Text">
          <Value>Mostrar caracteres no imprimibles</Value>
        </TranslationItem>
        <TranslationItem Name="ignoreWhiteSpaces" Property="ToolTipText">
          <Value>Ignorar espacios en blanco</Value>
        </TranslationItem>
      </translationItems>
    </TranslationCategory>
    <TranslationCategory Name="Strings">
      <translationItems>
        <TranslationItem Name="_dateText" Property="Text">
          <Value>Fecha</Value>
        </TranslationItem>
        <TranslationItem Name="_authorText" Property="Text">
          <Value>Autor</Value>
        </TranslationItem>
        <TranslationItem Name="_authorDateText" Property="Text">
          <Value>Fecha Autor</Value>
        </TranslationItem>
        <TranslationItem Name="_committerText" Property="Text">
          <Value>Commiter</Value>
        </TranslationItem>
        <TranslationItem Name="_commitDateText" Property="Text">
          <Value>Fecha de Commit</Value>
        </TranslationItem>
        <TranslationItem Name="_commitHashText" Property="Text">
          <Value>Hash de Commit</Value>
        </TranslationItem>
        <TranslationItem Name="_messageText" Property="Text">
          <Value>Mensaje</Value>
        </TranslationItem>
        <TranslationItem Name="_secondAgo" Property="Text">
          <Value>hace {0} segundos</Value>
        </TranslationItem>
        <TranslationItem Name="_secondsAgo" Property="Text">
          <Value>hace {0} segundos</Value>
        </TranslationItem>
        <TranslationItem Name="_minuteAgo" Property="Text">
          <Value>hace {0} minutos</Value>
        </TranslationItem>
        <TranslationItem Name="_minutesAgo" Property="Text">
          <Value>hace {0} minutos</Value>
        </TranslationItem>
        <TranslationItem Name="_hourAgo" Property="Text">
          <Value>hace {0} hora</Value>
        </TranslationItem>
        <TranslationItem Name="_hoursAgo" Property="Text">
          <Value>hace {0} horas</Value>
        </TranslationItem>
        <TranslationItem Name="_dayAgo" Property="Text">
          <Value>hace {0} dia</Value>
        </TranslationItem>
        <TranslationItem Name="_daysAgo" Property="Text">
          <Value>hace {0} dias</Value>
        </TranslationItem>
        <TranslationItem Name="_monthAgo" Property="Text">
          <Value>hace {0} mes</Value>
        </TranslationItem>
        <TranslationItem Name="_monthsAgo" Property="Text">
          <Value>hace {0} meses</Value>
        </TranslationItem>
        <TranslationItem Name="_yearAgo" Property="Text">
          <Value>hace {0} años</Value>
        </TranslationItem>
        <TranslationItem Name="_yearsAgo" Property="Text">
          <Value>hace {0} años</Value>
        </TranslationItem>
      </translationItems>
    </TranslationCategory>
  </translationCategories>
  <LanguageCode>es</LanguageCode>
</Translation><|MERGE_RESOLUTION|>--- conflicted
+++ resolved
@@ -3858,13 +3858,13 @@
         <TranslationItem Name="_onlyStageChunkOfSingleFileError" Property="Text">
           <Value>Sólo puede utilizar esta opción cuando se selecciona un solo archivo</Value>
         </TranslationItem>
-        <TranslationItem Name="_resetChanges" Property="Text">
+        <TranslationItem Name="_resetChangesText" Property="Text">
           <Value>¿Está seguro de que deseas restablecer los cambios en los archivos seleccionados?</Value>
         </TranslationItem>
         <TranslationItem Name="_resetChangesCaption" Property="Text">
           <Value>Restablecer los cambios</Value>
         </TranslationItem>
-        <TranslationItem Name="_resetSelectedChanges" Property="Text">
+        <TranslationItem Name="_resetSelectedChangesText" Property="Text">
           <Value>¿Está seguro de que desea restablecer todos los archivos seleccionados?</Value>
         </TranslationItem>
         <TranslationItem Name="_resetStageChunkOfFileCaption" Property="Text">
@@ -4220,24 +4220,14 @@
         <TranslationItem Name="_branchCaption" Property="Text">
           <Value>Rama</Value>
         </TranslationItem>
-<<<<<<< HEAD
-        <TranslationItem Name="_resetChangesText" Property="Text">
-          <Value>¿Estás seguro de que deseas restablecer los cambios en los archivos seleccionados?</Value>
-=======
         <TranslationItem Name="label1" Property="Text">
           <Value>Nombre de rama</Value>
->>>>>>> 48462404
         </TranslationItem>
         <TranslationItem Name="Ok" Property="Text">
           <Value>Crear rama</Value>
         </TranslationItem>
-<<<<<<< HEAD
-        <TranslationItem Name="_resetSelectedChangesText" Property="Text">
-          <Value>¿Estás seguro de que desea restablecer todos los archivos seleccionados?</Value>
-=======
         <TranslationItem Name="Checkout" Property="Text">
           <Value>Checkout rama</Value>
->>>>>>> 48462404
         </TranslationItem>
         <TranslationItem Name="CheckoutAfterCreate" Property="Text">
           <Value>Checkout después de crear</Value>
