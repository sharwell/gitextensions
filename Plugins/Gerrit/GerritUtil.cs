<<<<<<< HEAD
﻿using System;
using System.IO;
using System.Linq;
using System.Text;
using System.Windows.Forms;
using GitCommands;
using GitUI;
using GitUIPluginInterfaces;
using JetBrains.Annotations;

namespace Gerrit
{
    internal static class GerritUtil
    {
        public static string RunGerritCommand([NotNull] IWin32Window owner, [NotNull] IGitModule aModule, [NotNull] string command, [NotNull] string remote, byte[] stdIn)
        {
            var fetchUrl = GetFetchUrl(aModule, remote);

            return RunGerritCommand(owner, aModule, command, fetchUrl, remote, stdIn);
        }

        public static Uri GetFetchUrl(IGitModule aModule, string remote)
        {
            string remotes = aModule.RunGit("remote show -n \"" + remote + "\"");

            string fetchUrlLine = remotes.Split('\n').Select(p => p.Trim()).First(p => p.StartsWith("Push"));

            return new Uri(fetchUrlLine.Split(new[] { ':' }, 2)[1].Trim());
        }

        public static string RunGerritCommand([NotNull] IWin32Window owner, [NotNull] IGitModule aModule, [NotNull] string command, [NotNull] Uri fetchUrl, [NotNull] string remote, byte[] stdIn)
        {
            if (owner == null)
                throw new ArgumentNullException("owner");
            if (aModule == null)
                throw new ArgumentNullException("aModule");
            if (command == null)
                throw new ArgumentNullException("command");
            if (fetchUrl == null)
                throw new ArgumentNullException("fetchUrl");
            if (remote == null)
                throw new ArgumentNullException("remote");

            StartAgent(owner, aModule, remote);

            var sshCmd = GitCommandHelpers.GetSsh();
            if (GitCommandHelpers.Plink())
            {
                sshCmd = AppSettings.Plink;
            }
            if (string.IsNullOrEmpty(sshCmd))
            {
                sshCmd = "ssh.exe";
            }

            string hostname = fetchUrl.Host;
            string username = fetchUrl.UserInfo;
            string portFlag = GitCommandHelpers.Plink() ? " -P " : " -p ";
            int port = fetchUrl.Port;

            if (port == -1 && fetchUrl.Scheme == "ssh")
                port = 22;

            var sb = new StringBuilder();

            sb.Append('"');

            if (!string.IsNullOrEmpty(username))
            {
                sb.Append(username);
                sb.Append('@');
            }

            sb.Append(hostname);
            sb.Append('"');
            sb.Append(portFlag);
            sb.Append(port);

            sb.Append(" \"");
            sb.Append(command);
            sb.Append("\"");

            return aModule.RunCmd(
                sshCmd,
                sb.ToString(),
                stdIn
            );
        }

        public static void StartAgent([NotNull] IWin32Window owner, [NotNull] IGitModule aModule, [NotNull] string remote)
        {
            if (owner == null)
                throw new ArgumentNullException("owner");
            if (aModule == null)
                throw new ArgumentNullException("aModule");
            if (remote == null)
                throw new ArgumentNullException("remote");

            if (GitCommandHelpers.Plink())
            {
                if (!File.Exists(AppSettings.Pageant))
                    MessageBoxes.PAgentNotFound(owner);
                else
                    aModule.StartPageantForRemote(remote);
            }
        }
    }
}
=======
﻿using System;
using System.IO;
using System.Linq;
using System.Text;
using System.Windows.Forms;
using GitCommands;
using GitUI;
using GitUIPluginInterfaces;
using JetBrains.Annotations;

namespace Gerrit
{
    internal static class GerritUtil
    {
        public static string RunGerritCommand([NotNull] IWin32Window owner, [NotNull] IGitModule aModule, [NotNull] string command, [NotNull] string remote, byte[] stdIn)
        {
            var fetchUrl = GetFetchUrl(aModule, remote);

            return RunGerritCommand(owner, aModule, command, fetchUrl, remote, stdIn);
        }

        public static Uri GetFetchUrl(IGitModule aModule, string remote)
        {
            string remotes = aModule.RunGit("remote show -n \"" + remote + "\"");

            string fetchUrlLine = remotes.Split('\n').Select(p => p.Trim()).First(p => p.StartsWith("Push"));

            return new Uri(fetchUrlLine.Split(new[] { ':' }, 2)[1].Trim());
        }

        public static string RunGerritCommand([NotNull] IWin32Window owner, [NotNull] IGitModule aModule, [NotNull] string command, [NotNull] Uri fetchUrl, [NotNull] string remote, byte[] stdIn)
        {
            if (owner == null)
                throw new ArgumentNullException("owner");
            if (aModule == null)
                throw new ArgumentNullException("aModule");
            if (command == null)
                throw new ArgumentNullException("command");
            if (fetchUrl == null)
                throw new ArgumentNullException("fetchUrl");
            if (remote == null)
                throw new ArgumentNullException("remote");

            StartAgent(owner, aModule, remote);

            var sshCmd = GitCommandHelpers.GetSsh();
            if (GitCommandHelpers.Plink())
            {
                sshCmd = Settings.Plink;
            }
            if (string.IsNullOrEmpty(sshCmd))
            {
                sshCmd = "ssh.exe";
            }

            string hostname = fetchUrl.Host;
            string username = fetchUrl.UserInfo;
            string portFlag = GitCommandHelpers.Plink() ? " -P " : " -p ";
            int port = fetchUrl.Port;

            if (port == -1 && fetchUrl.Scheme == "ssh")
                port = 22;

            var sb = new StringBuilder();

            sb.Append('"');

            if (!string.IsNullOrEmpty(username))
            {
                sb.Append(username);
                sb.Append('@');
            }

            sb.Append(hostname);
            sb.Append('"');
            sb.Append(portFlag);
            sb.Append(port);

            sb.Append(" \"");
            sb.Append(command);
            sb.Append("\"");

            return aModule.RunCmd(
                sshCmd,
                sb.ToString(),
                stdIn
            );
        }

        public static void StartAgent([NotNull] IWin32Window owner, [NotNull] IGitModule aModule, [NotNull] string remote)
        {
            if (owner == null)
                throw new ArgumentNullException("owner");
            if (aModule == null)
                throw new ArgumentNullException("aModule");
            if (remote == null)
                throw new ArgumentNullException("remote");

            if (GitCommandHelpers.Plink())
            {
                if (!File.Exists(Settings.Pageant))
                    MessageBoxes.PAgentNotFound(owner);
                else
                    aModule.StartPageantForRemote(remote);
            }
        }
    }
}
>>>>>>> 92466fe0
<|MERGE_RESOLUTION|>--- conflicted
+++ resolved
@@ -1,4 +1,3 @@
-<<<<<<< HEAD
 ﻿using System;
 using System.IO;
 using System.Linq;
@@ -106,114 +105,4 @@
             }
         }
     }
-}
-=======
-﻿using System;
-using System.IO;
-using System.Linq;
-using System.Text;
-using System.Windows.Forms;
-using GitCommands;
-using GitUI;
-using GitUIPluginInterfaces;
-using JetBrains.Annotations;
-
-namespace Gerrit
-{
-    internal static class GerritUtil
-    {
-        public static string RunGerritCommand([NotNull] IWin32Window owner, [NotNull] IGitModule aModule, [NotNull] string command, [NotNull] string remote, byte[] stdIn)
-        {
-            var fetchUrl = GetFetchUrl(aModule, remote);
-
-            return RunGerritCommand(owner, aModule, command, fetchUrl, remote, stdIn);
-        }
-
-        public static Uri GetFetchUrl(IGitModule aModule, string remote)
-        {
-            string remotes = aModule.RunGit("remote show -n \"" + remote + "\"");
-
-            string fetchUrlLine = remotes.Split('\n').Select(p => p.Trim()).First(p => p.StartsWith("Push"));
-
-            return new Uri(fetchUrlLine.Split(new[] { ':' }, 2)[1].Trim());
-        }
-
-        public static string RunGerritCommand([NotNull] IWin32Window owner, [NotNull] IGitModule aModule, [NotNull] string command, [NotNull] Uri fetchUrl, [NotNull] string remote, byte[] stdIn)
-        {
-            if (owner == null)
-                throw new ArgumentNullException("owner");
-            if (aModule == null)
-                throw new ArgumentNullException("aModule");
-            if (command == null)
-                throw new ArgumentNullException("command");
-            if (fetchUrl == null)
-                throw new ArgumentNullException("fetchUrl");
-            if (remote == null)
-                throw new ArgumentNullException("remote");
-
-            StartAgent(owner, aModule, remote);
-
-            var sshCmd = GitCommandHelpers.GetSsh();
-            if (GitCommandHelpers.Plink())
-            {
-                sshCmd = Settings.Plink;
-            }
-            if (string.IsNullOrEmpty(sshCmd))
-            {
-                sshCmd = "ssh.exe";
-            }
-
-            string hostname = fetchUrl.Host;
-            string username = fetchUrl.UserInfo;
-            string portFlag = GitCommandHelpers.Plink() ? " -P " : " -p ";
-            int port = fetchUrl.Port;
-
-            if (port == -1 && fetchUrl.Scheme == "ssh")
-                port = 22;
-
-            var sb = new StringBuilder();
-
-            sb.Append('"');
-
-            if (!string.IsNullOrEmpty(username))
-            {
-                sb.Append(username);
-                sb.Append('@');
-            }
-
-            sb.Append(hostname);
-            sb.Append('"');
-            sb.Append(portFlag);
-            sb.Append(port);
-
-            sb.Append(" \"");
-            sb.Append(command);
-            sb.Append("\"");
-
-            return aModule.RunCmd(
-                sshCmd,
-                sb.ToString(),
-                stdIn
-            );
-        }
-
-        public static void StartAgent([NotNull] IWin32Window owner, [NotNull] IGitModule aModule, [NotNull] string remote)
-        {
-            if (owner == null)
-                throw new ArgumentNullException("owner");
-            if (aModule == null)
-                throw new ArgumentNullException("aModule");
-            if (remote == null)
-                throw new ArgumentNullException("remote");
-
-            if (GitCommandHelpers.Plink())
-            {
-                if (!File.Exists(Settings.Pageant))
-                    MessageBoxes.PAgentNotFound(owner);
-                else
-                    aModule.StartPageantForRemote(remote);
-            }
-        }
-    }
-}
->>>>>>> 92466fe0
+}