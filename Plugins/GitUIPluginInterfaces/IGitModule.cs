<<<<<<< HEAD
﻿using System.Collections.Generic;

namespace GitUIPluginInterfaces
{
    public interface IGitModule
    {
        IEnumerable<IGitSubmodule> GetSubmodules();

        string RunGit(string arguments);

        string RunGit(string arguments, out int exitCode);

        string RunBatchFile(string batchFile);

        string GitWorkingDir { get; }

        string GetGitDirectory();

        bool IsValidGitWorkingDir();

        string GitCommand { get; }

        string GitVersion { get; }

        string GravatarCacheDir { get; }

        IList<string> GetSubmodulesLocalPathes();

        IGitModule GetISubmodule(string submoduleName);

        string[] GetRemotes(bool allowEmpty);

        string GetISetting(string setting);

        bool StartPageantForRemote(string remote);

        string RunCmd(string cmd, string arguments);

        string RunCmd(string cmd, string arguments, byte[] stdIn);

        string GetSelectedBranch();

        bool IsBareRepository();

        bool IsRunningGitProcess();
    }
}
=======
﻿using System;
using System.Collections.Generic;

namespace GitUIPluginInterfaces
{
    public interface IGitModule
    {
        IEnumerable<IGitSubmodule> GetSubmodules();

        string RunGit(string arguments);

        string RunGit(string arguments, out int exitCode);

        string RunBatchFile(string batchFile);

        string GitWorkingDir { get; }

        string GetGitDirectory();

        bool IsValidGitWorkingDir(string workingDir);

        string GitCommand { get; }

        Version AppVersion { get; }

        string GravatarCacheDir { get; }

        IList<string> GetSubmodulesLocalPathes();

        IGitModule GetISubmodule(string submoduleName);

        string[] GetRemotes(bool allowEmpty);

        string GetISetting(string setting);

        bool StartPageantForRemote(string remote);

        string RunCmd(string cmd, string arguments);

        string RunCmd(string cmd, string arguments, byte[] stdIn);

        string GetSelectedBranch();

        bool IsBareRepository();
    }
}
>>>>>>> d3fae37a
<|MERGE_RESOLUTION|>--- conflicted
+++ resolved
@@ -1,52 +1,3 @@
-<<<<<<< HEAD
-﻿using System.Collections.Generic;
-
-namespace GitUIPluginInterfaces
-{
-    public interface IGitModule
-    {
-        IEnumerable<IGitSubmodule> GetSubmodules();
-
-        string RunGit(string arguments);
-
-        string RunGit(string arguments, out int exitCode);
-
-        string RunBatchFile(string batchFile);
-
-        string GitWorkingDir { get; }
-
-        string GetGitDirectory();
-
-        bool IsValidGitWorkingDir();
-
-        string GitCommand { get; }
-
-        string GitVersion { get; }
-
-        string GravatarCacheDir { get; }
-
-        IList<string> GetSubmodulesLocalPathes();
-
-        IGitModule GetISubmodule(string submoduleName);
-
-        string[] GetRemotes(bool allowEmpty);
-
-        string GetISetting(string setting);
-
-        bool StartPageantForRemote(string remote);
-
-        string RunCmd(string cmd, string arguments);
-
-        string RunCmd(string cmd, string arguments, byte[] stdIn);
-
-        string GetSelectedBranch();
-
-        bool IsBareRepository();
-
-        bool IsRunningGitProcess();
-    }
-}
-=======
 ﻿using System;
 using System.Collections.Generic;
 
@@ -66,7 +17,7 @@
 
         string GetGitDirectory();
 
-        bool IsValidGitWorkingDir(string workingDir);
+        bool IsValidGitWorkingDir();
 
         string GitCommand { get; }
 
@@ -91,6 +42,7 @@
         string GetSelectedBranch();
 
         bool IsBareRepository();
+
+        bool IsRunningGitProcess();
     }
-}
->>>>>>> d3fae37a
+}