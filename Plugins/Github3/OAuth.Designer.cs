--- conflicted
+++ resolved
@@ -43,11 +43,8 @@
             this.webBrowser1.Name = "webBrowser1";
             this.webBrowser1.Size = new System.Drawing.Size(980, 600);
             this.webBrowser1.TabIndex = 0;
-<<<<<<< HEAD
-=======
             this.webBrowser1.Navigated += new System.Windows.Forms.WebBrowserNavigatedEventHandler(this.web_Navigated);
             this.webBrowser1.Navigating += new System.Windows.Forms.WebBrowserNavigatingEventHandler(this.web_Navigating);
->>>>>>> 3ef088f5
             // 
             // OAuth
             // 
@@ -65,51 +62,5 @@
         #endregion
 
         private System.Windows.Forms.WebBrowser webBrowser1;
-<<<<<<< HEAD
-
-        protected override void OnLoad(System.EventArgs e)
-        {
-            webBrowser1.ScriptErrorsSuppressed = true;
-            webBrowser1.CausesValidation = false;
-            this.webBrowser1.Navigate("https://github.com/login/oauth/authorize?client_id=" + GithubAPIInfo.client_id + "&scope=repo,public_repo");
-        }
-
-        private bool gotToken = false;
-
-        public void web_Navigating(object sender, WebBrowserNavigatingEventArgs e)
-        {
-            checkAuth(e.Url.ToString());
-        }
-        public void web_Navigated(object sender, WebBrowserNavigatedEventArgs e)
-        {
-            checkAuth(e.Url.ToString());
-        }
-         
-        public void checkAuth(string url)
-        {
-            if (gotToken)
-                return;
-
-            if(url.Contains("?code="))
-            {
-                Uri uri = new Uri(url);
-                string code = HttpUtility.ParseQueryString(uri.Query).Get("code");               
-                if (!string.IsNullOrEmpty(code))
-                {
-                    this.Hide();
-                    this.Close();
-                    string token = OAuth2Helper.requestToken(GithubAPIInfo.client_id, GithubAPIInfo.client_secret, code);
-                    if (token == null)
-                        return;
-                    gotToken = true;
-
-                    GithubLoginInfo.OAuthToken = token;
-
-                    MessageBox.Show(this.Owner as IWin32Window, "Successfully retrieved OAuth token.", "Github Authorization");
-                }
-            }
-        }
-=======
->>>>>>> 3ef088f5
     }
 }