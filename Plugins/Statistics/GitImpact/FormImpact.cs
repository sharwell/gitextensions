--- conflicted
+++ resolved
@@ -12,13 +12,7 @@
     {
         private readonly TranslationString _authorCommits = new TranslationString("{0} ({1} Commits, {2} Changed Lines)");
 
-<<<<<<< HEAD
-        public FormImpact(IGitModule Module)
-=======
-        private readonly SynchronizationContext _syncContext;
-
         public FormImpact(IGitModule module)
->>>>>>> c2b6a894
         {
             InitializeComponent();
             Translate();
