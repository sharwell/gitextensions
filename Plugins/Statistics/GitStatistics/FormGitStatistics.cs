using System;
using System.Collections.Generic;
using System.Drawing;
using System.IO;
using System.Linq;
using System.Text;
using System.Threading;
using System.Threading.Tasks;
using System.Windows.Forms;
using GitCommands;
using GitCommands.Statistics;
using GitStatistics.PieChart;
using GitUI;
using GitUIPluginInterfaces;
using Microsoft.VisualStudio.Threading;
using ResourceManager;

namespace GitStatistics
{
    public partial class FormGitStatistics : GitExtensionsFormBase
    {
        private readonly TranslationString _commits = new TranslationString("{0} Commits");
        private readonly TranslationString _commitsBy = new TranslationString("{0} Commits by {1}");
        private readonly TranslationString _linesOfCodeInFiles = new TranslationString("{0} Lines of code in {1} files ({2})");
        private readonly TranslationString _linesOfCode = new TranslationString("{0} Lines of code");
        private readonly TranslationString _linesOfCodeP = new TranslationString("{0} Lines of code ({1})");
        private readonly TranslationString _linesOfTestCode = new TranslationString("{0} Lines of test code");
        private readonly TranslationString _linesOfTestCodeP = new TranslationString("{0} Lines of test code ({1})");
        private readonly TranslationString _linesOfProductionCodeP = new TranslationString("{0} Lines of production code ({1})");
        private readonly TranslationString _blankLinesP = new TranslationString("{0} Blank lines ({1})");
        private readonly TranslationString _commentLinesP = new TranslationString("{0} Comment lines ({1})");
        private readonly TranslationString _linesOfDesignerFilesP = new TranslationString("{0} Lines in designer files ({1})");

        private readonly string _codeFilePattern;
        private readonly bool _countSubmodule;

        protected Color[] DecentColors { get; } =
                {
                    Color.Red,
                    Color.Yellow,
                    Color.DodgerBlue,
                    Color.LightGreen,
                    Color.Coral,
                    Color.Goldenrod,
                    Color.YellowGreen,
                    Color.MediumPurple,
                    Color.LightGray,
                    Color.Brown,
                    Color.Pink,
                    Color.DarkBlue,
                    Color.Purple
                };

        public string DirectoriesToIgnore { get; set; }
        private LineCounter _lineCounter;
<<<<<<< HEAD
        private Task _loadThread;
=======
>>>>>>> 2cdaf3fb
        private readonly IGitModule _module;

        public FormGitStatistics(IGitModule module, string codeFilePattern, bool countSubmodule)
        {
            ThreadHelper.ThrowIfNotOnUIThread();

            _module = module;
            _codeFilePattern = codeFilePattern;
            _countSubmodule = countSubmodule;
            InitializeComponent();
            Translate();

            TotalLinesOfCode.Font = new Font(SystemFonts.MessageBoxFont.FontFamily, 9.75F, FontStyle.Bold, GraphicsUnit.Point);
            TotalLinesOfCode2.Font = TotalLinesOfCode.Font;
            TotalLinesOfTestCode.Font = TotalLinesOfCode.Font;
            TotalCommits.Font = TotalLinesOfCode.Font;
            LoadingLabel.Font = TotalLinesOfCode.Font;
        }

        private void FormGitStatisticsSizeChanged(object sender, EventArgs e)
        {
            SetPieStyle(CommitCountPie);
            SetPieStyle(LinesOfCodeExtensionPie);
            SetPieStyle(LinesOfCodePie);
            SetPieStyle(TestCodePie);
        }

        public void Initialize()
        {
            InitializeCommitCount();
            InitializeLinesOfCode();
        }

        private void InitializeCommitCount()
        {
<<<<<<< HEAD
            ThreadHelper.JoinableTaskFactory.RunAsync(
                async () =>
=======
            Action<FormGitStatistics> a = sender =>
            {
                var (commitsPerUser, totalCommits) = CommitCounter.GroupAllCommitsByContributor(_module);

                _syncContext.Post(o =>
>>>>>>> 2cdaf3fb
                {
                    await TaskScheduler.Default.SwitchTo(alwaysYield: true);

                    var allCommitsByUser = CommitCounter.GroupAllCommitsByContributor(_module);

                    await ThreadHelper.JoinableTaskFactory.SwitchToMainThreadAsync();

                    if (IsDisposed)
                    {
                        return;
                    }

                    TotalCommits.Text = string.Format(_commits.Text, totalCommits);

                    var builder = new StringBuilder();

                    var commitCountValues = new decimal[commitsPerUser.Count];
                    var commitCountLabels = new string[commitsPerUser.Count];
                    var n = 0;
                    foreach (var (user, commits) in commitsPerUser)
                    {
                        builder.AppendLine(commits + " " + user);

                        commitCountValues[n] = commits;
                        commitCountLabels[n] = string.Format(_commitsBy.Text, commits, user);
                        n++;
                    }

                    CommitCountPie.SetValues(commitCountValues);
                    CommitCountPie.ToolTips = commitCountLabels;

                    CommitStatistics.Text = builder.ToString();
                });
        }

        private void SetPieStyle(PieChartControl pie)
        {
            pie.SetLeftMargin(10);
            pie.SetRightMargin(10);
            pie.SetTopMargin(10);
            pie.SetBottomMargin(10);
            pie.SetFitChart(false);
            pie.SetEdgeColorType(EdgeColorType.DarkerThanSurface);
            pie.SetSliceRelativeHeight(0.20f);
            pie.SetColors(DecentColors);
            pie.SetShadowStyle(ShadowStyle.GradualShadow);

            if (pie.Parent.Width > pie.Parent.Height)
            {
                pie.Height = pie.Parent.Height;
                pie.Width = pie.Parent.Height;
            }
            else
            {
                pie.Height = pie.Parent.Width;
                pie.Width = pie.Parent.Width;
            }
        }

        private bool _initializeLinesOfCodeDone;
        private void InitializeLinesOfCode()
        {
            if (_initializeLinesOfCodeDone)
            {
                return;
            }

            _initializeLinesOfCodeDone = true;

            _lineCounter = new LineCounter();
            _lineCounter.LinesOfCodeUpdated += lineCounter_LinesOfCodeUpdated;

<<<<<<< HEAD
            _loadThread = Task.Run(() => LoadLinesOfCode());
=======
            Task.Factory.StartNew(LoadLinesOfCode);
>>>>>>> 2cdaf3fb
        }

        public void LoadLinesOfCode()
        {
            LoadLinesOfCodeForModule(_module);

            if (_countSubmodule)
            {
                foreach (
                    var module in
                        _module.GetSubmodulesInfo()
                            .Select(submodule => new GitModule(Path.Combine(_module.WorkingDir, submodule.LocalPath))))
                {
                    LoadLinesOfCodeForModule(module);
                }
            }

            // Send 'changed' event when done
            lineCounter_LinesOfCodeUpdated(_lineCounter, EventArgs.Empty);
        }

        private void LoadLinesOfCodeForModule(IGitModule module)
        {
            var result = module.GetTree("HEAD", full: true);
            var filesToCheck = new List<string>();
            filesToCheck.AddRange(result.Select(file => Path.Combine(module.WorkingDir, file.Name)));

            _lineCounter.FindAndAnalyzeCodeFiles(_codeFilePattern, DirectoriesToIgnore, filesToCheck);
        }

        private void lineCounter_LinesOfCodeUpdated(object sender, EventArgs e)
        {
            LineCounter lineCounter = (LineCounter)sender;

            // Must do this synchronously because lineCounter.LinesOfCodePerExtension might change while we are iterating over it otherwise.
            var extensionValues = new decimal[lineCounter.LinesOfCodePerExtension.Count];
            var extensionLabels = new string[lineCounter.LinesOfCodePerExtension.Count];

            var linesOfCodePerExtension = new List<KeyValuePair<string, int>>(lineCounter.LinesOfCodePerExtension);
            linesOfCodePerExtension.Sort((first, next) => -first.Value.CompareTo(next.Value));

            var n = 0;
            string linesOfCodePerLanguageText = "";
            foreach (var (extension, loc) in linesOfCodePerExtension)
            {
                string percent = ((double)loc / lineCounter.NumberCodeLines).ToString("P1");
                linesOfCodePerLanguageText += string.Format(_linesOfCodeInFiles.Text, loc, extension, percent) + Environment.NewLine;
                extensionValues[n] = loc;
                extensionLabels[n] = string.Format(_linesOfCodeInFiles.Text, loc, extension, percent);
                n++;
            }

            // Sync rest to UI thread
            ThreadHelper.JoinableTaskFactory.RunAsync(async () =>
            {
                await ThreadHelper.JoinableTaskFactory.SwitchToMainThreadAsync();
                UpdateUI(lineCounter, linesOfCodePerLanguageText, extensionValues, extensionLabels);
            });
        }

        private void UpdateUI(LineCounter lineCounter, string linesOfCodePerLanguageText, decimal[] extensionValues,
                              string[] extensionLabels)
        {
            TotalLinesOfTestCode.Text = string.Format(_linesOfTestCode.Text, lineCounter.NumberTestCodeLines);

            TestCodePie.SetValues(new decimal[]
                {
                    lineCounter.NumberTestCodeLines,
                    lineCounter.NumberCodeLines - lineCounter.NumberTestCodeLines
                });

            string percent_t = ((double)lineCounter.NumberTestCodeLines / lineCounter.NumberCodeLines).ToString("P1");
            string percent_p =
                ((double)(lineCounter.NumberCodeLines - lineCounter.NumberTestCodeLines) / lineCounter.NumberCodeLines).ToString(
                    "P1");
            TestCodePie.ToolTips =
                new[]
                    {
                        string.Format(_linesOfTestCodeP.Text, lineCounter.NumberTestCodeLines, percent_t),
                        string.Format(_linesOfProductionCodeP.Text, lineCounter.NumberCodeLines - lineCounter.NumberTestCodeLines, percent_p)
                    };

            TestCodeText.Text = string.Format(_linesOfTestCodeP.Text, lineCounter.NumberTestCodeLines, percent_t) + Environment.NewLine +
                string.Format(_linesOfProductionCodeP.Text, lineCounter.NumberCodeLines - lineCounter.NumberTestCodeLines, percent_p);

            string percentBlank = ((double)lineCounter.NumberBlankLines / lineCounter.NumberLines).ToString("P1");
            string percentComments = ((double)lineCounter.NumberCommentsLines / lineCounter.NumberLines).ToString("P1");
            string percentCode = ((double)lineCounter.NumberCodeLines / lineCounter.NumberLines).ToString("P1");
            string percentDesigner = ((double)lineCounter.NumberLinesInDesignerFiles / lineCounter.NumberLines).ToString("P1");
            LinesOfCodePie.SetValues(new decimal[]
                {
                    lineCounter.NumberBlankLines,
                    lineCounter.NumberCommentsLines,
                    lineCounter.NumberCodeLines,
                    lineCounter.NumberLinesInDesignerFiles
                });

            LinesOfCodePie.ToolTips =
                new[]
                    {
                        string.Format(_blankLinesP.Text, lineCounter.NumberBlankLines, percentBlank),
                        string.Format(_commentLinesP.Text, lineCounter.NumberCommentsLines, percentComments),
                        string.Format(_linesOfCodeP.Text, lineCounter.NumberCodeLines, percentCode),
                        string.Format(_linesOfDesignerFilesP.Text, lineCounter.NumberLinesInDesignerFiles, percentDesigner)
                    };

            LinesOfCodePerTypeText.Text = LinesOfCodePie.ToolTips[0] + Environment.NewLine;
            LinesOfCodePerTypeText.Text += LinesOfCodePie.ToolTips[1] + Environment.NewLine;
            LinesOfCodePerTypeText.Text += LinesOfCodePie.ToolTips[2] + Environment.NewLine;
            LinesOfCodePerTypeText.Text += LinesOfCodePie.ToolTips[3] + Environment.NewLine;

            LinesOfCodePerLanguageText.Text = linesOfCodePerLanguageText;

            LinesOfCodeExtensionPie.SetValues(extensionValues);
            LinesOfCodeExtensionPie.ToolTips = extensionLabels;

            TotalLinesOfCode2.Text = TotalLinesOfCode.Text = string.Format(_linesOfCode.Text, lineCounter.NumberCodeLines);
        }

        private void FormGitStatisticsShown(object sender, EventArgs e)
        {
            Initialize();

            Tabs.Visible = true;
            LoadingLabel.Visible = false;

            FormGitStatisticsSizeChanged(null, null);
            SizeChanged += FormGitStatisticsSizeChanged;
        }

        private void TabsSelectedIndexChanged(object sender, EventArgs e)
        {
            FormGitStatisticsSizeChanged(null, null);
        }

        private void FormGitStatistics_FormClosing(object sender, FormClosingEventArgs e)
        {
            _lineCounter.LinesOfCodeUpdated -= lineCounter_LinesOfCodeUpdated;
        }
    }
}<|MERGE_RESOLUTION|>--- conflicted
+++ resolved
@@ -53,10 +53,6 @@
 
         public string DirectoriesToIgnore { get; set; }
         private LineCounter _lineCounter;
-<<<<<<< HEAD
-        private Task _loadThread;
-=======
->>>>>>> 2cdaf3fb
         private readonly IGitModule _module;
 
         public FormGitStatistics(IGitModule module, string codeFilePattern, bool countSubmodule)
@@ -92,20 +88,12 @@
 
         private void InitializeCommitCount()
         {
-<<<<<<< HEAD
             ThreadHelper.JoinableTaskFactory.RunAsync(
                 async () =>
-=======
-            Action<FormGitStatistics> a = sender =>
-            {
-                var (commitsPerUser, totalCommits) = CommitCounter.GroupAllCommitsByContributor(_module);
-
-                _syncContext.Post(o =>
->>>>>>> 2cdaf3fb
                 {
                     await TaskScheduler.Default.SwitchTo(alwaysYield: true);
 
-                    var allCommitsByUser = CommitCounter.GroupAllCommitsByContributor(_module);
+                    var (commitsPerUser, totalCommits) = CommitCounter.GroupAllCommitsByContributor(_module);
 
                     await ThreadHelper.JoinableTaskFactory.SwitchToMainThreadAsync();
 
@@ -174,11 +162,7 @@
             _lineCounter = new LineCounter();
             _lineCounter.LinesOfCodeUpdated += lineCounter_LinesOfCodeUpdated;
 
-<<<<<<< HEAD
-            _loadThread = Task.Run(() => LoadLinesOfCode());
-=======
-            Task.Factory.StartNew(LoadLinesOfCode);
->>>>>>> 2cdaf3fb
+            Task.Run(() => LoadLinesOfCode());
         }
 
         public void LoadLinesOfCode()
