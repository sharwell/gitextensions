--- conflicted
+++ resolved
@@ -86,21 +86,16 @@
   <ItemGroup>
     <Folder Include="UI" />
   </ItemGroup>
+
   <Import Project="$(WixTargetsPath)" Condition="Exists('$(WixTargetsPath)')" />
+
   <Target Name="EnsureNuGetPackageBuildImports" BeforeTargets="PrepareForBuild">
     <PropertyGroup>
       <ErrorText>This project references NuGet package(s) that are missing on this computer. Use NuGet Package Restore to download them.  For more information, see http://go.microsoft.com/fwlink/?LinkID=322105. The missing file is {0}.</ErrorText>
     </PropertyGroup>
     <Error Condition="!Exists('..\packages\WiX.3.11.0\build\wix.props')" Text="$([System.String]::Format('$(ErrorText)', '..\packages\WiX.3.11.0\build\wix.props'))" />
   </Target>
-<<<<<<< HEAD
-  <Target Name="BeforeBuild">
-    <Exec Command="&#xD;&#xA;	call BuildGitExtNative.cmd $(Configuration) build">
-    </Exec>
-  </Target>
-=======
 
->>>>>>> bc07663c
   <Target Name="DownloadPluginManager" BeforeTargets="BeforeBuild">
     <Exec Command="powershell.exe ..\Build\Download-PluginManager.ps1 -ExtractRootPath '..\Plugins\GitExtensions.PluginManager'" />
   </Target>
