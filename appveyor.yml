--- conflicted
+++ resolved
@@ -1,8 +1,4 @@
-<<<<<<< HEAD
 version: 3.1.0.{build}
-=======
-version: 3.0.2.{build}
->>>>>>> 23b6f519
 
 os: Visual Studio 2017
 
@@ -47,22 +43,7 @@
     Write-Output "Platform: $env:IdeVersion"
     # for release branches mark the repo as clean
     if (!$env:APPVEYOR_PULL_REQUEST_TITLE -and $env:APPVEYOR_REPO_BRANCH.StartsWith("release/")) {
-<<<<<<< HEAD
-        & git update-index --skip-worktree GitUI\CommandsDialogs\FormBrowse.cs
-        & git update-index --skip-worktree CommonAssemblyInfo.cs
-        & git update-index --skip-worktree CommonAssemblyInfoExternals.cs
-        & git update-index --skip-worktree GitExtSshAskPass/SshAskPass.rc2
-        & git update-index --skip-worktree GitExtensionsShellEx/GitExtensionsShellEx.rc
-        & git update-index --skip-worktree GitExtensionsVSIX/source.extension.vsixmanifest
-        & git update-index --skip-worktree Setup/MakeInstallers.cmd
-        & cd GitExtensionsDoc
-        & git update-index --skip-worktree source/conf.py
-        & cd ..\
-        & git status
-        & git submodule foreach --recursive git status
-=======
       & Setup\Mark-RepoClean.ps1
->>>>>>> 23b6f519
     }
     # build
     & Setup\Build.cmd
